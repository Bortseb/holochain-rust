# Create A New Project

The command line tools discussed in the last article can be used to easily create a new folder on your computer, that contains all the initial folders and files needed for a Holochain application. 

You will typically want to create a new project folder for a Holochain application this way.  This one approach will suit the creation of a new holochain powered app or adding holochain into an existing application. 

In your terminal, change directories to one where you wish to initialize a new Holochain app. The command will create a new folder within the current directory for your app.

Come up with a name for your application, or at least for your project folder.

Copy or type the command below into your terminal, except replace `your_app_name` with the name you came up with. Press `Enter` to execute the command.

```shell
hc init your_app_name
```

`hc` specifies that you wish to use the Holochain command line tools. `init` specifies to use the command for initializing a new project folder. `your_app_name` is an argument you supply as the app, and folder name.

This has created a new folder in which you have the beginnings of a Holochain app.

<<<<<<< HEAD
TODO: document clarified folder structure here and use to illustrate an overview of app development

clarification of how to add a holochain back end to an existing project
=======
It looks something like this, where the ellipses (`...`) indicate a folder
- test
    - ...
- zomes
    - ...
- .gitignore
- .hcignore
- app.json

`test` contains some starter code for writing tests.

`zomes` will contain sub-folders, each of which represents a "Zome", which can be thought of as a submodule of the source code of your DNA.

`.gitignore` contains useful defaults for ignoring files when using GIT version control.

`.hcignore` is utilized by the packaging commands of the `hc` command line tools

`app.json` is the top level configuration of your DNA.

Carry on to the next article to see about making changes to the configuration of a new project.
>>>>>>> 0589654b
<|MERGE_RESOLUTION|>--- conflicted
+++ resolved
@@ -2,7 +2,7 @@
 
 The command line tools discussed in the last article can be used to easily create a new folder on your computer, that contains all the initial folders and files needed for a Holochain application. 
 
-You will typically want to create a new project folder for a Holochain application this way.  This one approach will suit the creation of a new holochain powered app or adding holochain into an existing application. 
+You will typically want to create a new project folder for a Holochain application this way.  This one approach will suit the creation of a new Holochain app or implementing an existing app with Holochain instead. 
 
 In your terminal, change directories to one where you wish to initialize a new Holochain app. The command will create a new folder within the current directory for your app.
 
@@ -18,11 +18,6 @@
 
 This has created a new folder in which you have the beginnings of a Holochain app.
 
-<<<<<<< HEAD
-TODO: document clarified folder structure here and use to illustrate an overview of app development
-
-clarification of how to add a holochain back end to an existing project
-=======
 It looks something like this, where the ellipses (`...`) indicate a folder
 - test
     - ...
@@ -42,5 +37,4 @@
 
 `app.json` is the top level configuration of your DNA.
 
-Carry on to the next article to see about making changes to the configuration of a new project.
->>>>>>> 0589654b
+Carry on to the next article to see about making changes to the configuration of a new project.