--- conflicted
+++ resolved
@@ -53,9 +53,10 @@
 
 fn get_context(path: String) -> Result<Context, HolochainError> {
     let agent = Agent::from("c_bob".to_string());
-<<<<<<< HEAD
     let cas_path = format!("{}/cas", path);
     let eav_path = format!("{}/eav", path);
+    create_path_if_not_exists(&cas_path)?;
+    create_path_if_not_exists(&eav_path)?;
     Context::new(
         agent,
         Arc::new(Mutex::new(NullLogger {})),
@@ -63,27 +64,6 @@
         FilesystemStorage::new(&cas_path).unwrap(),
         EavFileStorage::new(eav_path).unwrap(),
     )
-=======
-    match UserDirs::new() {
-        Some(user_dir) => {
-            let home_dir = user_dir.home_dir();
-            let cas_path = storage_path(home_dir, "cas")?;
-            let eav_path = storage_path(home_dir, "eav")?;
-            create_path_if_not_exists(&cas_path)?;
-            create_path_if_not_exists(&eav_path)?;
-            Context::new(
-                agent,
-                Arc::new(Mutex::new(NullLogger {})),
-                Arc::new(Mutex::new(SimplePersister::new())),
-                FilesystemStorage::new(&cas_path).unwrap(),
-                EavFileStorage::new(eav_path).unwrap(),
-            )
-        }
-        None => Err(HolochainError::ErrorGeneric(
-            "Could not create context".to_string(),
-        )),
-    }
->>>>>>> 4b944997
 }
 
 #[no_mangle]
