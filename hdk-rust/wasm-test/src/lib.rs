--- conflicted
+++ resolved
@@ -15,10 +15,10 @@
 use hdk::{
     error::{ZomeApiError, ZomeApiResult},
     globals::G_MEM_STACK,
-    holochain_dna::zome::entry_types::Sharing,
 };
 use holochain_wasm_utils::{
     api_serialization::get_entry::GetEntryOptions,
+    holochain_core_types::entry::dna::zome::entry_types::Sharing,
     holochain_core_types::{
         cas::content::Address,
         entry::{Entry, SerializedEntry},
@@ -29,13 +29,6 @@
     memory_allocation::*,
     memory_serialization::*,
 };
-<<<<<<< HEAD
-use holochain_wasm_utils::api_serialization::get_entry::GetEntryOptions;
-use hdk::holochain_core_types::entry::dna::zome::entry_types::Sharing;
-use holochain_wasm_utils::holochain_core_types::cas::content::Address;
-use holochain_wasm_utils::holochain_core_types::error::HolochainError;
-=======
->>>>>>> 919235e8
 
 #[no_mangle]
 pub extern "C" fn handle_check_global() -> JsonString {
