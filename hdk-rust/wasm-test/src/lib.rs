--- conflicted
+++ resolved
@@ -55,13 +55,8 @@
 
     // Deserialize and check for an encoded error
     let result = load_json(encoded_allocation_of_input as u32);
-<<<<<<< HEAD
-    if let Err(err_str) = result {
-        hdk::debug(format!("ERROR ArgumentDeserializationFailed: {:?}", err_str)).expect("debug() must work");
-=======
     if let Err(hc_err) = result {
         hdk::debug(&format!("ERROR: {:?}", hc_err.to_string())).expect("debug() must work");
->>>>>>> d23223b0
         return RibosomeErrorCode::ArgumentDeserializationFailed as u32;
     }
 
@@ -178,14 +173,7 @@
     };
     hdk::debug(format!("link_2: {:?}", link_2)).unwrap();
 
-<<<<<<< HEAD
     hdk::get_links(&entry1_hash, "test-tag").into()
-=======
-    match hdk::get_links(&entry1_hash, "test-tag") {
-        Ok(result) => json!({"links": result.addresses}),
-        Err(error) => json!({"error": error}),
-    }
->>>>>>> d23223b0
 }
 
 fn handle_check_query() -> JsonString {
@@ -269,7 +257,6 @@
 
 fn handle_check_call() -> JsonString {
     let empty_dumpty = json!({});
-<<<<<<< HEAD
     hdk::debug(format!("empty_dumpty = {:?}", empty_dumpty)).ok();
     let maybe_hash = hdk::call("test_zome", "test_cap", "check_hash_app_entry", empty_dumpty.into());
     hdk::debug(format!("maybe_hash = {:?}", maybe_hash)).ok();
@@ -277,19 +264,12 @@
         Ok(hash) => hash.into(),
         Err(e) => e.into(),
     }
-=======
-    let maybe_hash = hdk::call("test_zome", "test_cap", "check_hash_app_entry", empty_dumpty);
-    let tmp = maybe_hash.unwrap();
-    let hash: &str = serde_json::from_str(&tmp).unwrap();
-    json!(hash)
->>>>>>> d23223b0
 }
 
 fn handle_check_call_with_args() -> JsonString {
     let args = hdk_test_entry().serialize();
     hdk::debug(format!("args = {:?}", args)).ok();
 
-<<<<<<< HEAD
     let maybe_hash = hdk::call("test_zome", "test_cap", "check_commit_entry_macro", args.into());
     hdk::debug(format!("maybe_hash = {:?}", maybe_hash)).ok();
 
@@ -297,16 +277,6 @@
         Ok(hash) => hash.into(),
         Err(e) => e.into(),
     }
-=======
-fn handle_check_call_with_args() -> serde_json::Value {
-    let arg_str = r#"{ "entry_type_name": "testEntryType", "entry_content": "{\"stuff\": \"non fail\"}" }"#;
-    let args = serde_json::from_str::<serde_json::Value>(arg_str).unwrap();
-    // let args =  json!(arg_str);
-    let maybe_hash = hdk::call("test_zome", "test_cap", "check_commit_entry_macro", args);
-    let tmp = maybe_hash.unwrap();
-    let hash: HashStruct = serde_json::from_str(&tmp).unwrap();
-    json!(hash)
->>>>>>> d23223b0
 }
 
 
