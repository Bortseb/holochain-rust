[package]
name = "test_utils"
version = "0.0.1"
authors = ["Holochain Core Dev Team <devcore@holochain.org>"]

[dependencies]
holochain_dna = { path = "../dna" }
holochain_core = { path = "../core" }
holochain_core_api = { path = "../core_api" }
holochain_agent = { path = "../agent" }
holochain_cas_implementations = { path = "../cas_implementations" }
<<<<<<< HEAD
holochain_core_types = { path = "../core_types" }
wabt = "0.4"
tempfile = "3"
=======
wabt = { git = 'https://github.com/ddd-mtl/wabt-rs.git'  }
tempfile = "3"
>>>>>>> d23223b0
<|MERGE_RESOLUTION|>--- conflicted
+++ resolved
@@ -9,11 +9,6 @@
 holochain_core_api = { path = "../core_api" }
 holochain_agent = { path = "../agent" }
 holochain_cas_implementations = { path = "../cas_implementations" }
-<<<<<<< HEAD
 holochain_core_types = { path = "../core_types" }
-wabt = "0.4"
-tempfile = "3"
-=======
 wabt = { git = 'https://github.com/ddd-mtl/wabt-rs.git'  }
-tempfile = "3"
->>>>>>> d23223b0
+tempfile = "3"