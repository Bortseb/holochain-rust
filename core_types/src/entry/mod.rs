use cas::content::{Address, AddressableContent, Content};
use entry_type::{
    test_entry_type, test_entry_type_b, test_sys_entry_type, test_unpublishable_entry_type,
    EntryType,
};
use error::{error::HcResult, HolochainError};
use json::{JsonString, RawString, *};
use snowflake;
use std::{
    convert::{TryFrom, TryInto},
    ops::Deref,
};
pub mod agent;
<<<<<<< HEAD
pub mod link_add;
pub mod link_list;
=======
pub mod chain_migrate;
pub mod delete;
pub mod link_remove;
>>>>>>> 2e41fd61

pub type EntryValue = JsonString;

/// Structure holding actual data in a source chain "Item"
/// data is stored as a JsonString
#[derive(Clone, Debug)]
pub struct Entry {
    value: EntryValue,
    entry_type: EntryType,
}

impl Entry {
    pub fn new<J: Into<JsonString>>(entry_type: EntryType, value: J) -> Entry {
        Entry {
            entry_type,
            value: value.into(),
        }
    }

    pub fn value(&self) -> &Content {
        &self.value
    }

    pub fn entry_type(&self) -> &EntryType {
        &self.entry_type
    }

    pub fn serialize(&self) -> SerializedEntry {
        SerializedEntry::from(self.clone())
    }
}

pub trait ToEntry {
    fn to_entry(&self) -> Entry;
    fn from_entry(&Entry) -> Self;
}

impl PartialEq for Entry {
    fn eq(&self, other: &Entry) -> bool {
        self.address() == other.address()
    }
}

/// entries are double serialized!
/// this struct facilitates the outer serialization
#[derive(Serialize, Deserialize, Clone, Debug, PartialEq, DefaultJson)]
pub struct SerializedEntry {
    value: String,
    entry_type: String,
}

impl SerializedEntry {
    pub fn new(entry_type: &str, value: &str) -> SerializedEntry {
        SerializedEntry {
            entry_type: entry_type.to_owned(),
            value: value.to_owned(),
        }
    }

    pub fn value(&self) -> String {
        self.value.clone()
    }

    pub fn entry_type(&self) -> String {
        self.entry_type.clone()
    }

    pub fn deserialize(&self) -> Entry {
        Entry::from(self.clone())
    }
}

// converting an Entry to SerializedEntry can never fail because it simply converts the fields
// to strings
impl From<Entry> for SerializedEntry {
    fn from(entry: Entry) -> SerializedEntry {
        SerializedEntry {
            value: String::from(entry.value()),
            entry_type: String::from(entry.entry_type().to_owned()),
        }
    }
}

impl From<SerializedEntry> for Entry {
    fn from(serialized_entry: SerializedEntry) -> Entry {
        Entry {
            value: JsonString::from(serialized_entry.value),
            entry_type: EntryType::from(serialized_entry.entry_type),
        }
    }
}

impl From<Option<SerializedEntry>> for JsonString {
    fn from(v: Option<SerializedEntry>) -> JsonString {
        default_to_json(v)
    }
}

impl TryFrom<JsonString> for Option<SerializedEntry> {
    type Error = HolochainError;
    fn try_from(json_string: JsonString) -> HcResult<Self> {
        default_try_from_json(json_string)
    }
}

impl AddressableContent for Entry {
    fn content(&self) -> Content {
        self.serialize().content()
    }

    fn from_content(content: &Content) -> Self {
        SerializedEntry::try_from(content.to_owned())
            .expect("failed to restore Entry content")
            .into()
    }
}

impl AddressableContent for SerializedEntry {
    fn content(&self) -> Content {
        self.to_owned().into()
    }

    fn from_content(content: &Content) -> Self {
        content
            .to_owned()
            .try_into()
            .expect("failed to deserialize SerializedEntry from Content")
    }
}

impl Deref for Entry {
    type Target = Content;

    fn deref(&self) -> &Self::Target {
        self.value()
    }
}

/// dummy entry value
#[cfg_attr(tarpaulin, skip)]
pub fn test_entry_value() -> JsonString {
    JsonString::from(RawString::from("test entry value"))
}

pub fn test_entry_content() -> Content {
    Content::from(r#"{"value":"\"test entry value\"","entry_type":"testEntryType"}"#)
}

/// dummy entry content, same as test_entry_value()
#[cfg_attr(tarpaulin, skip)]
pub fn test_entry_value_a() -> JsonString {
    test_entry_value()
}

/// dummy entry content, differs from test_entry_value()
#[cfg_attr(tarpaulin, skip)]
pub fn test_entry_value_b() -> JsonString {
    JsonString::from(RawString::from("other test entry value"))
}
#[cfg_attr(tarpaulin, skip)]
pub fn test_entry_value_c() -> JsonString {
    RawString::from("value C").into()
}

#[cfg_attr(tarpaulin, skip)]
pub fn test_sys_entry_value() -> JsonString {
    // looks like a believable hash
    // sys entries are hashy right?
    JsonString::from(RawString::from(String::from(test_entry_value().address())))
}

/// dummy entry
#[cfg_attr(tarpaulin, skip)]
pub fn test_entry() -> Entry {
    Entry::new(test_entry_type(), test_entry_value())
}

pub fn test_serialized_entry() -> SerializedEntry {
    SerializedEntry {
        value: String::from(test_entry_value()),
        entry_type: String::from(test_entry_type()),
    }
}

pub fn expected_serialized_entry_content() -> JsonString {
    JsonString::from("{\"value\":\"\\\"test entry value\\\"\",\"entry_type\":\"testEntryType\"}")
}

/// the correct address for test_entry()
#[cfg_attr(tarpaulin, skip)]
pub fn expected_entry_address() -> Address {
    Address::from("QmeoLRiWhXLTQKEAHxd8s6Yt3KktYULatGoMsaXi62e5zT".to_string())
}

/// dummy entry, same as test_entry()
#[cfg_attr(tarpaulin, skip)]
pub fn test_entry_a() -> Entry {
    test_entry()
}

/// dummy entry, differs from test_entry()
#[cfg_attr(tarpaulin, skip)]
pub fn test_entry_b() -> Entry {
    Entry::new(test_entry_type_b(), test_entry_value_b())
}
pub fn test_entry_c() -> Entry {
    Entry::new(test_entry_type_b(), test_entry_value_c())
}

/// dummy entry with unique string content
#[cfg_attr(tarpaulin, skip)]
pub fn test_entry_unique() -> Entry {
    Entry::new(
        test_entry_type(),
        RawString::from(snowflake::ProcessUniqueId::new().to_string()),
    )
}

#[cfg_attr(tarpaulin, skip)]
pub fn test_sys_entry() -> Entry {
    Entry::new(test_sys_entry_type(), test_sys_entry_value())
}

pub fn test_sys_entry_address() -> Address {
    Address::from(String::from(
        "QmUZ3wsC4sVdJZK2AC8Ji4HZRfkFSH2cYE6FntmfWKF8GV",
    ))
}

#[cfg_attr(tarpaulin, skip)]
pub fn test_unpublishable_entry() -> Entry {
    Entry::new(
        test_unpublishable_entry_type(),
        test_entry().value().to_owned(),
    )
}

#[cfg(test)]
pub mod tests {
    use super::*;
    use cas::{
        content::{AddressableContent, AddressableContentTestSuite},
        storage::{test_content_addressable_storage, ExampleContentAddressableStorage},
    };
    use entry::{expected_entry_address, Entry};

    #[test]
    /// tests for PartialEq
    fn eq() {
        let entry_a = test_entry_a();
        let entry_b = test_entry_b();

        // same content is equal
        assert_eq!(entry_a, entry_a);

        // different content is not equal
        assert_ne!(entry_a, entry_b);
    }

    #[test]
    /// test entry.address() against a known value
    fn known_address() {
        assert_eq!(expected_entry_address(), test_entry().address());
    }

    #[test]
    /// show From<Entry> for SerializedEntry
    fn serialized_entry_from_entry_test() {
        assert_eq!(test_serialized_entry(), SerializedEntry::from(test_entry()));
    }

    #[test]
    /// show From<SerializedEntry> for JsonString
    fn json_string_from_entry_test() {
        assert_eq!(
            test_entry().content(),
            JsonString::from(SerializedEntry::from(test_entry()))
        );
    }

    #[test]
    /// show From<SerializedEntry> for Entry
    fn entry_from_string_test() {
        assert_eq!(
            test_entry(),
            Entry::from(SerializedEntry::try_from(test_serialized_entry().content()).unwrap())
        );
    }

    #[test]
    /// tests for entry.content()
    fn content_test() {
        let content = test_entry_content();
        let entry = Entry::from_content(&content);

        assert_eq!(content, entry.content());
    }

    #[test]
    /// test that we can round trip through JSON
    fn json_round_trip() {
        let entry = test_entry();
        let expected = expected_serialized_entry_content();
        assert_eq!(
            expected,
            JsonString::from(SerializedEntry::from(entry.clone()))
        );
        assert_eq!(
            entry,
            Entry::from(SerializedEntry::try_from(expected.clone()).unwrap())
        );
        assert_eq!(entry, Entry::from(SerializedEntry::from(entry.clone())));

        let sys_entry = test_sys_entry();
        let expected = JsonString::from(format!(
            "{{\"value\":\"\\\"{}\\\"\",\"entry_type\":\"%agent_id\"}}",
            String::from(test_sys_entry_address()),
        ));
        assert_eq!(
            expected,
            JsonString::from(SerializedEntry::from(sys_entry.clone()))
        );
        assert_eq!(
            &sys_entry,
            &Entry::from(SerializedEntry::try_from(expected.clone()).unwrap())
        );
        assert_eq!(
            &sys_entry,
            &Entry::from(SerializedEntry::from(sys_entry.clone())),
        );
    }

    #[test]
    /// show AddressableContent implementation
    fn addressable_content_test() {
        // from_content()
        AddressableContentTestSuite::addressable_content_trait_test::<Entry>(
            test_entry_content(),
            test_entry(),
            expected_entry_address(),
        );
    }

    #[test]
    /// show CAS round trip
    fn cas_round_trip_test() {
        let entries = vec![test_entry()];
        AddressableContentTestSuite::addressable_content_round_trip::<
            Entry,
            ExampleContentAddressableStorage,
        >(entries, test_content_addressable_storage());
    }
}<|MERGE_RESOLUTION|>--- conflicted
+++ resolved
@@ -11,14 +11,11 @@
     ops::Deref,
 };
 pub mod agent;
-<<<<<<< HEAD
 pub mod link_add;
 pub mod link_list;
-=======
 pub mod chain_migrate;
 pub mod delete;
 pub mod link_remove;
->>>>>>> 2e41fd61
 
 pub type EntryValue = JsonString;
 
