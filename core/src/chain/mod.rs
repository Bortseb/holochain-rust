--- conflicted
+++ resolved
@@ -14,7 +14,6 @@
 use key::Key;
 use riker::actors::*;
 use serde_json;
-pub mod header;
 
 /// Iterator type for pairs in a chain
 /// next method may panic if there is an error in the underlying table
@@ -47,7 +46,7 @@
                         // @TODO should this panic?
                         // @see https://github.com/holochain/holochain-rust/issues/146
                         .and_then(|h| {
-                let header_entry = &self.table_actor.get(&h.to_string())
+                let header_entry = &self.table_actor.entry(&h.to_string())
                                     .expect("getting from a table shouldn't fail")
                                     .expect("getting from a table shouldn't fail");
                 // Recreate the Pair from the HeaderEntry
@@ -250,16 +249,12 @@
             )));
         }
 
-<<<<<<< HEAD
         // 2. pushing
         // 3. putting
         let header_entry = &pair.clone().header().to_entry();
         // println!("Chain.commit_pair() header_entry = {:?}", header_entry);
-        self.table_actor.put(header_entry)?;
-        self.table_actor.put(&pair.clone().entry())?;
-=======
-        self.table.put_pair(&pair.clone())?;
->>>>>>> ffae6c14
+        self.table_actor.put_entry(header_entry)?;
+        self.table_actor.put_entry(&pair.clone().entry())?;
 
         // 4. Mutate Chain accordingly
         // @TODO instead of unwrapping this, move all the above validation logic inside of
@@ -426,7 +421,7 @@
             .expect("pushing a valid entry to an exlusively owned chain shouldn't fail");
 
         let table_entry = table_actor
-            .get(&pair.entry().key())
+            .entry(&pair.entry().key())
             .expect("getting an entry from a table in a chain shouldn't fail")
             .expect("table should have entry");
         let chain_entry = chain
