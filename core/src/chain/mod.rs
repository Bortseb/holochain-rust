pub mod actor;
pub mod header;
pub mod pair;

use actor::Protocol;
use chain::{
    actor::{AskChain, ChainActor},
    header::Header,
    pair::Pair,
};
use error::HolochainError;
<<<<<<< HEAD
use hash_table::{entry::Entry, sys_entry::ToEntry, HashTable};
=======
use hash_table::{entry::Entry, pair::Pair, HashTable};
use json::ToJson;
use key::Key;
>>>>>>> cba19cfa
use riker::actors::*;
use serde_json;

/// Iterator type for pairs in a chain
/// next method may panic if there is an error in the underlying table
#[derive(Clone)]
pub struct ChainIterator {
    table_actor: ActorRef<Protocol>,
    current: Option<Pair>,
}

impl ChainIterator {
    #[allow(unknown_lints)]
    #[allow(needless_pass_by_value)]
    pub fn new(table: ActorRef<Protocol>, pair: &Option<Pair>) -> ChainIterator {
        ChainIterator {
            current: pair.clone(),
            table_actor: table.clone(),
        }
    }
}

impl Iterator for ChainIterator {
    type Item = Pair;

    /// May panic if there is an underlying error in the table
    fn next(&mut self) -> Option<Pair> {
        let previous = self.current.take();

        self.current = previous.as_ref()
            .and_then(|p| p.header().link())
            // @TODO should this panic?
            // @see https://github.com/holochain/holochain-rust/issues/146
            .and_then(|h| {
                let header_entry = &self.table_actor.entry(&h.to_string())
                                    .expect("getting from a table shouldn't fail")
                                    .expect("getting from a table shouldn't fail");
                // Recreate the Pair from the HeaderEntry
                let header = Header::from_entry(header_entry);
                let pair = Pair::from_header(&self.table_actor, &header);
                pair
            });
        previous
    }
}

#[derive(Clone, Debug)]
pub struct Chain {
    chain_actor: ActorRef<Protocol>,
    table_actor: ActorRef<Protocol>,
}

impl PartialEq for Chain {
    // @TODO can we just check the actors are equal? is actor equality a thing?
    // @see https://github.com/holochain/holochain-rust/issues/257
    fn eq(&self, other: &Chain) -> bool {
        // an invalid chain is like NaN... not even equal to itself
        self.validate() &&
        other.validate() &&
        // header hashing ensures that if the tops match the whole chain matches
        self.top_pair() == other.top_pair()
    }
}

impl Eq for Chain {}

/// Turns a chain into an iterator over it's Pairs
impl IntoIterator for Chain {
    type Item = Pair;
    type IntoIter = ChainIterator;

    /// returns a ChainIterator that provides cloned Pairs from the underlying HashTable
    fn into_iter(self) -> Self::IntoIter {
        self.iter()
    }
}

impl Chain {
    pub fn new(table: ActorRef<Protocol>) -> Chain {
        Chain {
            chain_actor: ChainActor::new_ref(),
            table_actor: table.clone(),
        }
    }

    /// Create the next commitable Header for the chain.
    /// a Header is immutable, but the chain is mutable if chain.commit_*() is used.
    /// this means that a header becomes invalid and useless as soon as the chain is mutated
    /// the only valid usage of a header is to immediately commit it onto a chain in a Pair.
    /// normally (outside unit tests) the generation of valid headers is internal to the
    /// chain::SourceChain trait and should not need to be handled manually
    ///
    /// @see chain::pair::Pair
    /// @see chain::entry::Entry
    pub fn create_next_header(&self, entry: &Entry) -> Header {
        Header::new(
            &entry.entry_type().clone(),
            // @TODO implement timestamps
            // https://github.com/holochain/holochain-rust/issues/70
            &String::new(),
            // link: chain.top_pair().as_ref().map(|p| p.header().hash()),
            self.top_pair()
                .as_ref()
                .map(|p| p.header().to_entry().key()),
            &entry.hash().to_string(),
            // @TODO implement signatures
            // https://github.com/holochain/holochain-rust/issues/71
            &String::new(),
            self
                .top_pair_of_type(&entry.entry_type())
                // @TODO inappropriate expect()?
                // @see https://github.com/holochain/holochain-rust/issues/147
                .map(|p| p.header().hash()),
        )
    }

    /// Create the next commitable Pair for this chain
    ///
    /// Header is generated
    ///
    /// a Pair is immutable, but the chain is mutable if chain.commit_*() is used.
    ///
    /// this means that if two Pairs X and Y are generated for chain C then Pair X is pushed onto
    /// C to create chain C' (containing X), then Pair Y is no longer valid as the headers would
    /// need to include X. Pair Y can be regenerated with the same parameters as Y' and will be
    /// now be valid, the new Y' will include correct headers pointing to X.
    ///
    /// # Panics
    ///
    /// Panics if entry is somehow invalid
    ///
    /// @see chain::entry::Entry
    /// @see chain::header::Header
    pub fn create_next_pair(&self, entry: &Entry) -> Pair {
        let new_pair = Pair::new(&self.create_next_header(entry), &entry.clone());

        // we panic as no code path should attempt to create invalid pairs
        // creating a Pair is an internal process of chain.push() and is deterministic based on
        // an immutable Entry (that itself cannot be invalid), so this should never happen.
        assert!(new_pair.validate(), "attempted to create an invalid pair");

        new_pair
    }

    /// returns true if all pairs in the chain pass validation
    fn validate(&self) -> bool {
        self.iter().all(|p| p.validate())
    }

    /// returns a ChainIterator that provides cloned Pairs from the underlying HashTable
    fn iter(&self) -> ChainIterator {
        ChainIterator::new(self.table(), &self.top_pair())
    }

    /// restore canonical JSON chain
    /// can't implement json::FromJson due to Chain's need for a table actor
    /// @TODO accept canonical JSON
    /// @see https://github.com/holochain/holochain-rust/issues/75
    pub fn from_json(table: ActorRef<Protocol>, s: &str) -> Self {
        // @TODO inappropriate unwrap?
        // @see https://github.com/holochain/holochain-rust/issues/168
        let mut as_seq: Vec<Pair> = serde_json::from_str(s).expect("argument should be valid json");
        as_seq.reverse();

        let mut chain = Chain::new(table);

        for p in as_seq {
            chain.commit_pair(&p).expect("pair should be valid");
        }
        chain
    }

    /// table getter
    /// returns a reference to the underlying HashTable
    pub fn table(&self) -> ActorRef<Protocol> {
        self.table_actor.clone()
    }
}

// @TODO should SourceChain have a bound on HashTable for consistency?
// @see https://github.com/holochain/holochain-rust/issues/261
pub trait SourceChain {
    /// sets an option for the top Pair
    fn set_top_pair(&self, &Option<Pair>) -> Result<Option<Pair>, HolochainError>;
    /// returns an option for the top Pair
    fn top_pair(&self) -> Option<Pair>;
    /// get the top Pair by Entry type
    fn top_pair_of_type(&self, t: &str) -> Option<Pair>;

    /// push a new Entry on to the top of the Chain.
    /// The Pair for the new Entry is generated and validated against the current top
    /// Pair to ensure the chain links up correctly across the underlying table data
    /// the newly created and pushed Pair is returned.
    fn commit_entry(&mut self, entry: &Entry) -> Result<Pair, HolochainError>;
    /// get an Entry by Entry key from the HashTable if it exists
    fn entry(&self, entry_hash: &str) -> Option<Entry>;

    /// pair-oriented version of push_entry()
    fn commit_pair(&mut self, pair: &Pair) -> Result<Pair, HolochainError>;
    /// get a Pair by Pair/Header key from the HashTable if it exists
    fn pair(&self, pair_hash: &str) -> Option<Pair>;
}

impl SourceChain for Chain {
    fn top_pair(&self) -> Option<Pair> {
        self.chain_actor.top_pair()
    }

    fn set_top_pair(&self, pair: &Option<Pair>) -> Result<Option<Pair>, HolochainError> {
        self.chain_actor.set_top_pair(&pair)
    }

    fn top_pair_of_type(&self, t: &str) -> Option<Pair> {
        self.iter().find(|p| p.header().entry_type() == t)
    }

    /// Whole process of authoring an entry.
    /// 1. `validation` of the new entry using the ribosome and validation WASM code
    /// 2. `pushing` the new entry onto the source chain, if valid
    /// 3. `putting` the entry into the (distributed) hash table, if defined as public
    fn commit_pair(&mut self, pair: &Pair) -> Result<Pair, HolochainError> {
        // 1. validation
        if !(pair.validate()) {
            return Err(HolochainError::new(
                "attempted to push an invalid pair for this chain",
            ));
        }

        let top_pair = self.top_pair().as_ref().map(|p| p.key());
        let prev_pair = pair.header().link();

        if top_pair != prev_pair {
            return Err(HolochainError::new(&format!(
                "top pair did not match previous hash pair from commited pair: {:?} vs. {:?}",
                top_pair, prev_pair,
            )));
        }

<<<<<<< HEAD
        // 2. pushing
        // 3. putting
        let header_entry = &pair.clone().header().to_entry();
        // println!("Chain.commit_pair() header_entry = {:?}", header_entry);
        self.table_actor.put(header_entry)?;
        self.table_actor.put(&pair.clone().entry())?;
=======
        self.table.commit_pair(&pair.clone())?;
>>>>>>> cba19cfa

        // 4. Mutate Chain accordingly
        // @TODO instead of unwrapping this, move all the above validation logic inside of
        // set_top_pair()
        // @see https://github.com/holochain/holochain-rust/issues/258
        // @TODO if top pair set fails but commit succeeds?
        // @see https://github.com/holochain/holochain-rust/issues/259
        self.set_top_pair(&Some(pair.clone()))?;

        // Done
        Ok(pair.clone())
    }

    fn commit_entry(&mut self, entry: &Entry) -> Result<Pair, HolochainError> {
        let pair = self.create_next_pair(entry);
        self.commit_pair(&pair)
    }

    /// Browse Chain until Pair is found
    fn pair(&self, pair_hash: &str) -> Option<Pair> {
        // @TODO - this is a slow way to do a lookup
        // @see https://github.com/holochain/holochain-rust/issues/50
        self
            .iter()
            // @TODO entry hashes are NOT unique across pairs so k/v lookups can't be 1:1
            // @see https://github.com/holochain/holochain-rust/issues/145
            .find(|p| {
                p.key() == pair_hash
            })
    }

    /// Browse Chain until Pair with entry_hash is found
    fn entry(&self, entry_hash: &str) -> Option<Entry> {
        // @TODO - this is a slow way to do a lookup
        // @see https://github.com/holochain/holochain-rust/issues/50
        let pair = self
            .iter()
            // @TODO entry hashes are NOT unique across pairs so k/v lookups can't be 1:1
            // @see https://github.com/holochain/holochain-rust/issues/145
            .find(|p| {
                p.entry().hash() == entry_hash
            });
        if pair.is_none() {
            return None;
        };
        Some(pair.unwrap().entry().clone())
    }
}

impl ToJson for Chain {
    /// get the entire chain, top to bottom as a JSON array or canonical pairs
    /// @TODO return canonical JSON
    /// @see https://github.com/holochain/holochain-rust/issues/75
    fn to_json(&self) -> Result<String, HolochainError> {
        let as_seq = self.iter().collect::<Vec<Pair>>();
        Ok(serde_json::to_string(&as_seq)?)
    }
}

#[cfg(test)]
pub mod tests {

    use super::Chain;
    use chain::{
        pair::{tests::test_pair, Pair},
        SourceChain,
    };
    use hash_table::{
        actor::tests::test_table_actor,
        entry::tests::{test_entry, test_entry_a, test_entry_b, test_type_a, test_type_b},
        HashTable,
    };
    use json::ToJson;
    use key::Key;
    use std::thread;

    /// builds a dummy chain for testing
    pub fn test_chain() -> Chain {
        Chain::new(test_table_actor())
    }

    #[test]
    /// smoke test for new chains
    fn new() {
        test_chain();
    }

    #[test]
    /// test chain equality
    fn eq() {
        let mut chain1 = test_chain();
        let mut chain2 = test_chain();
        let mut chain3 = test_chain();

        let entry_a = test_entry_a();
        let entry_b = test_entry_b();

        chain1
            .commit_entry(&entry_a)
            .expect("pushing a valid entry to an exlusively owned chain shouldn't fail");
        chain2
            .commit_entry(&entry_a)
            .expect("pushing a valid entry to an exlusively owned chain shouldn't fail");
        chain3
            .commit_entry(&entry_b)
            .expect("pushing a valid entry to an exlusively owned chain shouldn't fail");

        assert_eq!(chain1.top_pair(), chain2.top_pair());
        assert_eq!(chain1, chain2);

        assert_ne!(chain1, chain3);
        assert_ne!(chain2, chain3);
    }

    #[test]
    /// tests for chain.top_pair()
    fn top_pair() {
        let mut chain = test_chain();

        assert_eq!(None, chain.top_pair());

        let entry_a = test_entry_a();
        let entry_b = test_entry_b();

        let p1 = chain
            .commit_entry(&entry_a)
            .expect("pushing a valid entry to an exlusively owned chain shouldn't fail");
        assert_eq!(&entry_a, p1.entry());
        let top_pair = chain.top_pair().expect("should have commited entry");
        assert_eq!(p1, top_pair);

        let p2 = chain
            .commit_entry(&entry_b)
            .expect("pushing a valid entry to an exlusively owned chain shouldn't fail");
        assert_eq!(&entry_b, p2.entry());
        let top_pair = chain.top_pair().expect("should have commited entry");
        assert_eq!(p2, top_pair);
    }

    #[test]
    /// tests that the chain state is consistent across clones
    fn clone_safe() {
        let c1 = test_chain();
        let mut c2 = c1.clone();
        let test_pair = test_pair();

        assert_eq!(None, c1.top_pair());
        assert_eq!(None, c2.top_pair());

        let pair = c2.commit_pair(&test_pair).unwrap();

        assert_eq!(Some(pair.clone()), c2.top_pair());
        assert_eq!(c1.top_pair(), c2.top_pair());
    }

    #[test]
    // test that adding something to the chain adds to the table
    fn table_put() {
        let table_actor = test_table_actor();
        let mut chain = Chain::new(table_actor.clone());

        let pair = chain
            .commit_pair(&test_pair())
            .expect("pushing a valid entry to an exlusively owned chain shouldn't fail");

        let table_entry = table_actor
            .entry(&pair.entry().key())
            .expect("getting an entry from a table in a chain shouldn't fail")
            .expect("table should have entry");
        let chain_entry = chain
            .entry(&pair.entry().key())
            .expect("getting an entry from a chain shouldn't fail");

        assert_eq!(pair.entry(), &table_entry);
        assert_eq!(table_entry, chain_entry);
    }

    #[test]
    fn can_commit_entry() {
        let mut chain = test_chain();

        assert_eq!(None, chain.top_pair());

        // chain top, pair entry and headers should all line up after a push
        let e1 = test_entry_a();
        let p1 = chain
            .commit_entry(&e1)
            .expect("pushing a valid entry to an exclusively owned chain shouldn't fail");

        assert_eq!(&e1, p1.entry());
        assert_eq!(Some(&p1), chain.top_pair().as_ref());
        assert_eq!(e1.key(), p1.entry().key());

        // we should be able to do it again
        let e2 = test_entry_b();
        let p2 = chain
            .commit_entry(&e2)
            .expect("pushing a valid entry to an exclusively owned chain shouldn't fail");

        assert_eq!(&e2, p2.entry());
        assert_eq!(Some(&p2), chain.top_pair().as_ref());
        assert_eq!(e2.key(), p2.entry().key());
    }

    #[test]
    fn validate() {
        println!("can_validate: Empty Chain");
        let mut chain = test_chain();
        assert!(chain.validate());

        println!("can_validate: Chain One");
        let e1 = test_entry_a();
        chain
            .commit_entry(&e1)
            .expect("pushing a valid entry to an exclusively owned chain shouldn't fail");
        assert!(chain.validate());

        println!("can_validate: Chain with Two");
        let e2 = test_entry_b();
        chain
            .commit_entry(&e2)
            .expect("pushing a valid entry to an exclusively owned chain shouldn't fail");
        assert!(chain.validate());
    }

    #[test]
    /// test chain.push() and chain.get() together
    fn round_trip() {
        let mut chain = test_chain();
        let entry = test_entry();
        let pair = chain
            .commit_entry(&entry)
            .expect("pushing a valid entry to an exclusively owned chain shouldn't fail");

        assert_eq!(
            entry,
            chain
                .entry(&pair.entry().key())
                .expect("getting an entry from a chain shouldn't fail"),
        );
    }

    #[test]
    /// show that we can push the chain a bit without issues e.g. async
    fn round_trip_stress_test() {
        let h = thread::spawn(|| {
            let mut chain = test_chain();
            let entry = test_entry();

            for _ in 1..100 {
                let pair = chain.commit_entry(&entry).unwrap();
                assert_eq!(Some(pair.entry().clone()), chain.entry(&pair.entry().key()),);
            }
        });
        h.join().unwrap();
    }

    #[test]
    /// test chain.iter()
    fn iter() {
        let mut chain = test_chain();

        let e1 = test_entry_a();
        let e2 = test_entry_b();

        let p1 = chain
            .commit_entry(&e1)
            .expect("pushing a valid entry to an exlusively owned chain shouldn't fail");
        let p2 = chain
            .commit_entry(&e2)
            .expect("pushing a valid entry to an exlusively owned chain shouldn't fail");

        assert_eq!(vec![p2, p1], chain.iter().collect::<Vec<Pair>>());
    }

    #[test]
    /// test chain.iter() functional interface
    fn iter_functional() {
        let mut chain = test_chain();

        let e1 = test_entry_a();
        let e2 = test_entry_b();

        let p1 = chain
            .commit_entry(&e1)
            .expect("pushing a valid entry to an exlusively owned chain shouldn't fail");
        let _p2 = chain
            .commit_entry(&e2)
            .expect("pushing a valid entry to an exlusively owned chain shouldn't fail");
        let p3 = chain
            .commit_entry(&e1)
            .expect("pushing a valid entry to an exlusively owned chain shouldn't fail");

        assert_eq!(
            vec![p3, p1],
            chain
                .iter()
                .filter(|p| p.entry().entry_type() == "testEntryType")
                .collect::<Vec<Pair>>()
        );
    }

    #[test]
    fn entry_advance() {
        let mut chain = test_chain();

        let e1 = test_entry_a();
        let e2 = test_entry_b();

        let p1 = chain
            .commit_entry(&e1)
            .expect("pushing a valid entry to an exlusively owned chain shouldn't fail");
        let p2 = chain
            .commit_entry(&e2)
            .expect("pushing a valid entry to an exlusively owned chain shouldn't fail");

        assert_eq!(
            p1.entry().clone(),
            chain
                .entry(&p1.entry().key())
                .expect("getting an entry from a chain shouldn't fail"),
        );

        let p3 = chain
            .commit_entry(&e1)
            .expect("pushing a valid entry to an exlusively owned chain shouldn't fail");

        assert_eq!(None, chain.entry(""));
        assert_eq!(
            p3.entry().clone(),
            chain
                .entry(&p1.entry().key())
                .expect("getting an entry from a chain shouldn't fail"),
        );
        assert_eq!(
            p2.entry().clone(),
            chain
                .entry(&p2.entry().key())
                .expect("getting an entry from a chain shouldn't fail"),
        );
        assert_eq!(
            p3.entry().clone(),
            chain
                .entry(&p3.entry().key())
                .expect("getting an entry from a chain shouldn't fail"),
        );

        assert_eq!(
            p1,
            chain
                .pair(&p1.key())
                .expect("getting an entry from a chain shouldn't fail"),
        );
        assert_eq!(
            p2,
            chain
                .pair(&p2.key())
                .expect("getting an entry from a chain shouldn't fail"),
        );
        assert_eq!(
            p3,
            chain
                .pair(&p3.key())
                .expect("getting an entry from a chain shouldn't fail"),
        );
    }

    #[test]
    fn entry() {
        let mut chain = test_chain();

        let e1 = test_entry_a();
        let e2 = test_entry_b();

        let p1 = chain
            .commit_entry(&e1)
            .expect("pushing a valid entry to an exclusively owned chain shouldn't fail");
        let p2 = chain
            .commit_entry(&e2)
            .expect("pushing a valid entry to an exclusively owned chain shouldn't fail");
        let p3 = chain
            .commit_entry(&e1)
            .expect("pushing a valid entry to an exclusively owned chain shouldn't fail");

        assert_eq!(None, chain.entry(""));
        // @TODO at this point we have p3 with the same entry key as p1...
        assert_eq!(
            p3.entry().clone(),
            chain
                .entry(&p1.entry().key())
                .expect("getting an entry from a chain shouldn't fail"),
        );
        assert_eq!(
            p2.entry().clone(),
            chain
                .entry(&p2.entry().key())
                .expect("getting an entry from a chain shouldn't fail"),
        );
        assert_eq!(
            p3.entry().clone(),
            chain
                .entry(&p3.entry().key())
                .expect("getting an entry from a chain shouldn't fail"),
        );
    }

    #[test]
    fn top_pair_of_type() {
        let mut chain = test_chain();

        assert_eq!(None, chain.top_pair_of_type(&test_type_a()));
        assert_eq!(None, chain.top_pair_of_type(&test_type_b()));

        let entry1 = test_entry_a();
        let entry2 = test_entry_b();

        // type a should be p1
        // type b should be None
        let pair1 = chain
            .commit_entry(&entry1)
            .expect("pushing a valid entry to an exlusively owned chain shouldn't fail");
        assert_eq!(
            Some(&pair1),
            chain.top_pair_of_type(&test_type_a()).as_ref()
        );
        assert_eq!(None, chain.top_pair_of_type(&test_type_b()));

        // type a should still be pair1
        // type b should be p2
        let pair2 = chain
            .commit_entry(&entry2)
            .expect("pushing a valid entry to an exlusively owned chain shouldn't fail");
        assert_eq!(
            Some(&pair1),
            chain.top_pair_of_type(&test_type_a()).as_ref()
        );
        assert_eq!(
            Some(&pair2),
            chain.top_pair_of_type(&test_type_b()).as_ref()
        );

        // type a should be pair3
        // type b should still be pair2
        let pair3 = chain
            .commit_entry(&entry1)
            .expect("pushing a valid entry to an exlusively owned chain shouldn't fail");

        assert_eq!(
            Some(&pair3),
            chain.top_pair_of_type(&test_type_a()).as_ref()
        );
        assert_eq!(
            Some(&pair2),
            chain.top_pair_of_type(&test_type_b()).as_ref()
        );
    }

    #[test]
    /// test IntoIterator implementation
    fn into_iter() {
        let mut chain = test_chain();

        let e1 = test_entry_a();
        let e2 = test_entry_b();

        let p1 = chain
            .commit_entry(&e1)
            .expect("pushing a valid entry to an exlusively owned chain shouldn't fail");
        let p2 = chain
            .commit_entry(&e2)
            .expect("pushing a valid entry to an exlusively owned chain shouldn't fail");
        let p3 = chain
            .commit_entry(&e1)
            .expect("pushing a valid entry to an exlusively owned chain shouldn't fail");

        // into_iter() returns clones of pairs
        assert_eq!(vec![p3, p2, p1], chain.into_iter().collect::<Vec<Pair>>());
    }

    #[test]
    /// test to_json() and from_json() implementation
    fn json_round_trip() {
        let mut chain = test_chain();

        let e1 = test_entry_a();
        let e2 = test_entry_b();

        chain
            .commit_entry(&e1)
            .expect("pushing a valid entry to an exlusively owned chain shouldn't fail");
        chain
            .commit_entry(&e2)
            .expect("pushing a valid entry to an exlusively owned chain shouldn't fail");
        chain
            .commit_entry(&e1)
            .expect("pushing a valid entry to an exlusively owned chain shouldn't fail");

        let expected_json = "[{\"header\":{\"entry_type\":\"testEntryType\",\"timestamp\":\"\",\"link\":\"QmdEVL9whBj1Tr9VoR6BzmVjrgyPdN5vJ2bbdQdwwfQ9Uq\",\"entry_hash\":\"QmbXSE38SN3SuJDmHKSSw5qWWegvU7oTxrLDRavWjyxMrT\",\"entry_signature\":\"\",\"link_same_type\":\"QmawqBCVVap9KdaakqEHF4JzUjjLhmR7DpM5jgJko8j1rA\"},\"entry\":{\"content\":\"test entry content\",\"entry_type\":\"testEntryType\"}},{\"header\":{\"entry_type\":\"testEntryTypeB\",\"timestamp\":\"\",\"link\":\"QmU8vuUfCQGBb8SUdWjKqmSmsWwXBn4AJPb3HLb8cqWtYn\",\"entry_hash\":\"QmPz5jKXsxq7gPVAbPwx5gD2TqHfqB8n25feX5YH18JXrT\",\"entry_signature\":\"\",\"link_same_type\":null},\"entry\":{\"content\":\"other test entry content\",\"entry_type\":\"testEntryTypeB\"}},{\"header\":{\"entry_type\":\"testEntryType\",\"timestamp\":\"\",\"link\":null,\"entry_hash\":\"QmbXSE38SN3SuJDmHKSSw5qWWegvU7oTxrLDRavWjyxMrT\",\"entry_signature\":\"\",\"link_same_type\":null},\"entry\":{\"content\":\"test entry content\",\"entry_type\":\"testEntryType\"}}]"
        ;
        assert_eq!(
            expected_json,
            chain.to_json().expect("chain shouldn't fail to serialize")
        );

        let table_actor = test_table_actor();
        assert_eq!(chain, Chain::from_json(table_actor, expected_json));
    }

}<|MERGE_RESOLUTION|>--- conflicted
+++ resolved
@@ -9,13 +9,9 @@
     pair::Pair,
 };
 use error::HolochainError;
-<<<<<<< HEAD
 use hash_table::{entry::Entry, sys_entry::ToEntry, HashTable};
-=======
-use hash_table::{entry::Entry, pair::Pair, HashTable};
 use json::ToJson;
 use key::Key;
->>>>>>> cba19cfa
 use riker::actors::*;
 use serde_json;
 
@@ -46,18 +42,18 @@
         let previous = self.current.take();
 
         self.current = previous.as_ref()
-            .and_then(|p| p.header().link())
-            // @TODO should this panic?
-            // @see https://github.com/holochain/holochain-rust/issues/146
-            .and_then(|h| {
-                let header_entry = &self.table_actor.entry(&h.to_string())
+                        .and_then(|p| p.header().link())
+                        // @TODO should this panic?
+                        // @see https://github.com/holochain/holochain-rust/issues/146
+                        .and_then(|h| {
+                let header_entry = &self.table_actor.get(&h.to_string())
                                     .expect("getting from a table shouldn't fail")
                                     .expect("getting from a table shouldn't fail");
                 // Recreate the Pair from the HeaderEntry
                 let header = Header::from_entry(header_entry);
                 let pair = Pair::from_header(&self.table_actor, &header);
                 pair
-            });
+                        });
         previous
     }
 }
@@ -116,7 +112,6 @@
             // @TODO implement timestamps
             // https://github.com/holochain/holochain-rust/issues/70
             &String::new(),
-            // link: chain.top_pair().as_ref().map(|p| p.header().hash()),
             self.top_pair()
                 .as_ref()
                 .map(|p| p.header().to_entry().key()),
@@ -254,16 +249,12 @@
             )));
         }
 
-<<<<<<< HEAD
         // 2. pushing
         // 3. putting
         let header_entry = &pair.clone().header().to_entry();
         // println!("Chain.commit_pair() header_entry = {:?}", header_entry);
         self.table_actor.put(header_entry)?;
         self.table_actor.put(&pair.clone().entry())?;
-=======
-        self.table.commit_pair(&pair.clone())?;
->>>>>>> cba19cfa
 
         // 4. Mutate Chain accordingly
         // @TODO instead of unwrapping this, move all the above validation logic inside of
@@ -300,9 +291,9 @@
         // @TODO - this is a slow way to do a lookup
         // @see https://github.com/holochain/holochain-rust/issues/50
         let pair = self
-            .iter()
-            // @TODO entry hashes are NOT unique across pairs so k/v lookups can't be 1:1
-            // @see https://github.com/holochain/holochain-rust/issues/145
+                .iter()
+                // @TODO entry hashes are NOT unique across pairs so k/v lookups can't be 1:1
+                // @see https://github.com/holochain/holochain-rust/issues/145
             .find(|p| {
                 p.entry().hash() == entry_hash
             });
@@ -430,7 +421,7 @@
             .expect("pushing a valid entry to an exlusively owned chain shouldn't fail");
 
         let table_entry = table_actor
-            .entry(&pair.entry().key())
+            .get(&pair.entry().key())
             .expect("getting an entry from a table in a chain shouldn't fail")
             .expect("table should have entry");
         let chain_entry = chain
