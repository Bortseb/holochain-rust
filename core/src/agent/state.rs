--- conflicted
+++ resolved
@@ -3,17 +3,12 @@
 use chain::{Chain, SourceChain};
 use context::Context;
 use error::HolochainError;
-<<<<<<< HEAD
 use hash_table::{
     entry::Entry,
     links_entry::{LinkActionKind, LinkEntry},
     sys_entry::ToEntry,
     HashString, HashTable,
 };
-=======
-use hash::HashString;
-use hash_table::{entry::Entry, pair::Pair};
->>>>>>> 13b0b275
 use instance::Observer;
 use json::ToJson;
 use key::Key;
@@ -66,13 +61,8 @@
 /// stored alongside the action in AgentState::actions to provide a state history that observers
 /// poll and retrieve
 pub enum ActionResponse {
-<<<<<<< HEAD
     Commit(Result<Entry, HolochainError>),
     GetEntry(Option<Entry>),
-=======
-    Commit(Result<Pair, HolochainError>),
-    GetEntry(Option<Pair>),
->>>>>>> 13b0b275
     GetLinks(Result<Vec<HashString>, HolochainError>),
     LinkEntries(Result<Entry, HolochainError>),
 }
@@ -94,14 +84,10 @@
                 None => Ok("".to_string()),
             },
             ActionResponse::GetLinks(result) => match result {
-<<<<<<< HEAD
                 Ok(hash_list) => Ok(json!(hash_list)
                     .as_str()
                     .expect("should jsonify")
                     .to_string()),
-=======
-                Ok(hash_list) => Ok(json!(hash_list).to_string()),
->>>>>>> 13b0b275
                 Err(err) => Ok((*err).to_json()?),
             },
             ActionResponse::LinkEntries(result) => match result {
@@ -109,7 +95,7 @@
                 Err(err) => Ok((*err).to_json()?),
             },
         }
-    }
+        }
 }
 
 /// Do the AddLink Action against an agent state:
@@ -293,17 +279,9 @@
     };
     use chain::{pair::tests::test_pair, tests::test_chain};
     use error::HolochainError;
-<<<<<<< HEAD
     use hash_table::{entry::Entry, links_entry::Link};
     use instance::tests::{test_context, test_instance_blank};
     use nucleus::ribosome::api::get_links::GetLinksArgs;
-=======
-    use hash::HashString;
-    use hash_table::{entry::tests::test_entry, pair::tests::test_pair};
-    use instance::tests::{test_context, test_instance_blank};
-    use json::ToJson;
-    use key::Key;
->>>>>>> 13b0b275
     use std::{collections::HashMap, sync::Arc};
 
     /// dummy agent state
@@ -522,12 +500,7 @@
     }
 
     #[test]
-<<<<<<< HEAD
-    fn test_response_to_json() {
-=======
-    /// test response to json
     fn test_commit_response_to_json() {
->>>>>>> 13b0b275
         assert_eq!(
             "{\"hash\":\"QmbXSE38SN3SuJDmHKSSw5qWWegvU7oTxrLDRavWjyxMrT\"}",
             ActionResponse::Commit(Ok(test_pair().entry().clone()))
