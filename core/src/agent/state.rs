--- conflicted
+++ resolved
@@ -103,11 +103,7 @@
 /// action reduction to hang
 /// @TODO is there a way to reduce that doesn't block indefinitely on callback fns?
 /// @see https://github.com/holochain/holochain-rust/issues/222
-<<<<<<< HEAD
 pub(crate) fn reduce_commit_entry(
-=======
-fn reduce_commit_entry(
->>>>>>> 0115fb1c
     _context: Arc<Context>,
     state: &mut AgentState,
     action_wrapper: &ActionWrapper,
@@ -120,18 +116,11 @@
     // @TODO validation dispatch should go here rather than upstream in invoke_commit
     // @see https://github.com/holochain/holochain-rust/issues/256
 
-<<<<<<< HEAD
     let res = state.chain.commit_entry(&entry);
     let response = if res.is_ok() {
         Ok(res.unwrap().entry().clone())
     } else {
         Err(res.err().unwrap())
-=======
-    let res = state.chain.push_entry(&entry);
-    let response = match res {
-        Ok(pair) => Ok(pair.entry().clone()),
-        Err(e) => Err(e),
->>>>>>> 0115fb1c
     };
 
     state
@@ -141,11 +130,7 @@
 
 /// do a get action against an agent state
 /// intended for use inside the reducer, isolated for unit testing
-<<<<<<< HEAD
 pub(crate) fn reduce_get_entry(
-=======
-fn reduce_get_entry(
->>>>>>> 0115fb1c
     _context: Arc<Context>,
     state: &mut AgentState,
     action_wrapper: &ActionWrapper,
@@ -171,11 +156,8 @@
     match action_wrapper.action() {
         Action::Commit(_) => Some(reduce_commit_entry),
         Action::GetEntry(_) => Some(reduce_get_entry),
-<<<<<<< HEAD
         Action::GetLinks(_) => Some(reduce_get_links),
         Action::AddLink(_) => Some(reduce_add_link),
-=======
->>>>>>> 0115fb1c
         _ => None,
     }
 }
@@ -207,11 +189,7 @@
 
 #[cfg(test)]
 pub mod tests {
-<<<<<<< HEAD
-    use super::*;
-=======
     use super::{reduce_commit_entry, reduce_get_entry, ActionResponse, AgentState};
->>>>>>> 0115fb1c
     use action::tests::{test_action_wrapper_commit, test_action_wrapper_get};
     use chain::{pair::tests::test_pair, tests::test_chain};
     use error::HolochainError;
@@ -275,10 +253,7 @@
     }
 
     #[test]
-<<<<<<< HEAD
-=======
     /// test for reducing get entry
->>>>>>> 0115fb1c
     fn test_reduce_get_entry() {
         let mut state = test_agent_state();
         let context = test_context("foo");
