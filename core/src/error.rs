--- conflicted
+++ resolved
@@ -22,12 +22,9 @@
     ZomeNotFound(String),
     CapabilityNotFound(String),
     ZomeFunctionNotFound(String),
-<<<<<<< HEAD
-    InvalidOperationOnSysEntry,
-=======
     IoError(String),
     SerializationError(String),
->>>>>>> cba19cfa
+    InvalidOperationOnSysEntry,
 }
 
 impl HolochainError {
@@ -64,12 +61,9 @@
             ZomeNotFound(err_msg) => &err_msg,
             CapabilityNotFound(err_msg) => &err_msg,
             ZomeFunctionNotFound(err_msg) => &err_msg,
-<<<<<<< HEAD
-            InvalidOperationOnSysEntry => "operation cannot be done on a system entry type",
-=======
             IoError(err_msg) => &err_msg,
             SerializationError(err_msg) => &err_msg,
->>>>>>> cba19cfa
+            InvalidOperationOnSysEntry => "operation cannot be done on a system entry type",
         }
     }
 }
