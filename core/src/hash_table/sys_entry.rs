--- conflicted
+++ resolved
@@ -27,10 +27,6 @@
     App,
     AgentId,
     Deletion,
-<<<<<<< HEAD
-=======
-    App,
->>>>>>> c259cb74
     Dna,
     Header,
     Key,
@@ -60,11 +56,7 @@
 impl EntryType {
     pub fn as_str(&self) -> &'static str {
         match *self {
-<<<<<<< HEAD
-            EntryType::App => panic!("should not try to convert a custom data entry to str"),
-=======
             EntryType::App => panic!("should not try to convert an app entry type to str"),
->>>>>>> c259cb74
             EntryType::AgentId => sys_prefix!("agent_id"),
             EntryType::Deletion => sys_prefix!("deletion"),
             EntryType::Dna => sys_prefix!("dna"),
