--- conflicted
+++ resolved
@@ -1,11 +1,7 @@
 use agent::keys::tests::test_keys;
 use hash_table::{
     entry::tests::test_entry_unique,
-<<<<<<< HEAD
-    meta::{
-=======
     entry_meta::{
->>>>>>> 0115fb1c
         tests::{
             test_attribute, test_attribute_b, test_meta, test_meta_for, test_value, test_value_b,
         },
@@ -22,11 +18,7 @@
     let entry = test_entry_unique();
     table
         .put_entry(&entry)
-<<<<<<< HEAD
-        .expect("should be able to commit valid pair");
-=======
         .expect("should be able to commit valid entry");
->>>>>>> 0115fb1c
     assert_eq!(table.entry(&entry.key()), Ok(Some(entry)));
 }
 
@@ -36,16 +28,11 @@
 
     table.put_entry(&entry_1).unwrap();
     table
-<<<<<<< HEAD
         .put_entry(&entry_1)
         .expect("should be able to commit valid pair");
     table
         .modify_entry(&test_keys(), &entry_1, &entry_2)
         .expect("should be able to edit with valid pair");
-=======
-        .modify_entry(&test_keys(), &entry_1, &entry_2)
-        .unwrap();
->>>>>>> 0115fb1c
 
     assert_eq!(
         vec![
@@ -62,7 +49,6 @@
                 &CrudStatus::MODIFIED.bits().to_string(),
             ),
         ],
-<<<<<<< HEAD
         table
             .metas_from_entry(&entry_1)
             .expect("getting the metadata on a pair shouldn't fail")
@@ -75,20 +61,12 @@
             .metas_from_entry(&entry_2)
             .expect("getting the metadata on a pair shouldn't fail")
     );
-=======
-        table.metas_from_entry(&entry_1).unwrap()
-    );
-
-    let empty_vec: Vec<EntryMeta> = Vec::new();
-    assert_eq!(empty_vec, table.metas_from_entry(&entry_2).unwrap());
->>>>>>> 0115fb1c
 }
 
 pub fn test_retract<HT: HashTable>(table: &mut HT) {
     let entry = test_entry_unique();
     let empty_vec: Vec<EntryMeta> = Vec::new();
 
-<<<<<<< HEAD
     table
         .put_entry(&entry)
         .expect("should be able to commit valid pair");
@@ -98,10 +76,6 @@
             .metas_from_entry(&entry)
             .expect("getting the metadata on a pair shouldn't fail")
     );
-=======
-    table.put_entry(&entry).unwrap();
-    assert_eq!(empty_vec, table.metas_from_entry(&entry).unwrap());
->>>>>>> 0115fb1c
 
     table
         .retract_entry(&test_keys(), &entry)
@@ -113,34 +87,25 @@
             STATUS_NAME,
             &CrudStatus::DELETED.bits().to_string(),
         )],
-<<<<<<< HEAD
         table
             .metas_from_entry(&entry)
             .expect("getting the metadata on a pair shouldn't fail"),
-=======
-        table.metas_from_entry(&entry).unwrap(),
->>>>>>> 0115fb1c
     );
 }
 
 pub fn test_meta_round_trip<HT: HashTable>(table: &mut HT) {
     let meta = test_meta();
 
-<<<<<<< HEAD
     assert_eq!(
         None,
         table
             .get_meta(&meta.key())
             .expect("getting the metadata on a pair shouldn't fail")
     );
-=======
-    assert_eq!(None, table.get_meta(&meta.key()).unwrap());
->>>>>>> 0115fb1c
 
     table
         .assert_meta(&meta)
         .expect("asserting metadata shouldn't fail");
-<<<<<<< HEAD
     assert_eq!(
         Some(&meta),
         table
@@ -151,12 +116,6 @@
 }
 
 /// assert a couple of unique metas against a single pair
-=======
-    assert_eq!(Some(&meta), table.get_meta(&meta.key()).unwrap().as_ref());
-}
-
-/// assert a couple of unique metas against a single entry
->>>>>>> 0115fb1c
 fn test_metas_for<HT: HashTable>(table: &mut HT) {
     let entry = test_entry_unique();
     let meta_a = test_meta_for(&entry, &test_attribute(), &test_value());
@@ -167,11 +126,7 @@
         empty_vec,
         table
             .metas_from_entry(&entry)
-<<<<<<< HEAD
-            .expect("getting the metadata on a pair shouldn't fail")
-=======
             .expect("getting the metadata on a entry shouldn't fail")
->>>>>>> 0115fb1c
     );
 
     table
@@ -181,11 +136,7 @@
         vec![meta_a.clone()],
         table
             .metas_from_entry(&entry)
-<<<<<<< HEAD
-            .expect("getting the metadata on a pair shouldn't fail")
-=======
             .expect("getting the metadata on a entry shouldn't fail")
->>>>>>> 0115fb1c
     );
 
     table
@@ -195,11 +146,7 @@
         vec![meta_b, meta_a],
         table
             .metas_from_entry(&entry)
-<<<<<<< HEAD
-            .expect("getting the metadata on a pair shouldn't fail")
-=======
             .expect("getting the metadata on a entry shouldn't fail")
->>>>>>> 0115fb1c
     );
 }
 
