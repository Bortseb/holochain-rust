use agent::keys::tests::test_keys;
use hash_table::{
    entry::tests::test_entry_unique,
    meta::{
        tests::{
            test_attribute, test_attribute_b, test_meta, test_meta_for, test_value, test_value_b,
        },
        EntryMeta,
    },
    status::{CrudStatus, LINK_NAME, STATUS_NAME},
    HashTable,
};
use key::Key;

// standard tests that should pass for every hash table implementation

pub fn test_round_trip<HT: HashTable>(table: &mut HT) {
    let entry = test_entry_unique();
    table
<<<<<<< HEAD
        .put(&entry)
=======
        .put_pair(&pair)
>>>>>>> ffae6c14
        .expect("should be able to commit valid pair");
    assert_eq!(table.get(&entry.key()), Ok(Some(entry)));
}

pub fn test_modify<HT: HashTable>(table: &mut HT) {
    let entry_1 = test_entry_unique();
    let entry_2 = test_entry_unique();

    table
<<<<<<< HEAD
        .put(&entry_1)
=======
        .put_pair(&pair_1)
>>>>>>> ffae6c14
        .expect("should be able to commit valid pair");
    table
        .modify(&test_keys(), &entry_1, &entry_2)
        .expect("should be able to edit with valid pair");

    assert_eq!(
        vec![
            EntryMeta::new(
                &test_keys().node_id(),
                &entry_1.key(),
                LINK_NAME,
                &entry_2.key(),
            ),
            EntryMeta::new(
                &test_keys().node_id(),
                &entry_1.key(),
                STATUS_NAME,
                &CrudStatus::MODIFIED.bits().to_string(),
            ),
        ],
        table
            .metas_from_entry(&entry_1)
            .expect("getting the metadata on a pair shouldn't fail")
    );

    let empty_vec: Vec<EntryMeta> = Vec::new();
    assert_eq!(
        empty_vec,
        table
            .metas_from_entry(&entry_2)
            .expect("getting the metadata on a pair shouldn't fail")
    );
}

pub fn test_retract<HT: HashTable>(table: &mut HT) {
    let entry = test_entry_unique();
    let empty_vec: Vec<EntryMeta> = Vec::new();

    table
<<<<<<< HEAD
        .put(&entry)
=======
        .put_pair(&pair)
>>>>>>> ffae6c14
        .expect("should be able to commit valid pair");
    assert_eq!(
        empty_vec,
        table
            .metas_from_entry(&entry)
            .expect("getting the metadata on a pair shouldn't fail")
    );

    table
        .retract(&test_keys(), &entry)
        .expect("should be able to retract");
    assert_eq!(
        vec![EntryMeta::new(
            &test_keys().node_id(),
            &entry.key(),
            STATUS_NAME,
            &CrudStatus::DELETED.bits().to_string(),
        )],
        table
            .metas_from_entry(&entry)
            .expect("getting the metadata on a pair shouldn't fail"),
    );
}

pub fn test_meta_round_trip<HT: HashTable>(table: &mut HT) {
    let meta = test_meta();

    assert_eq!(
        None,
        table
            .get_meta(&meta.key())
            .expect("getting the metadata on a pair shouldn't fail")
    );

    table
        .assert_meta(&meta)
        .expect("asserting metadata shouldn't fail");
    assert_eq!(
        Some(&meta),
        table
            .get_meta(&meta.key())
            .expect("getting the metadata on a pair shouldn't fail")
            .as_ref()
    );
}

/// assert a couple of unique metas against a single pair
fn test_metas_for<HT: HashTable>(table: &mut HT) {
    let entry = test_entry_unique();
    let meta_a = test_meta_for(&entry, &test_attribute(), &test_value());
    let meta_b = test_meta_for(&entry, &test_attribute_b(), &test_value_b());
    let empty_vec: Vec<EntryMeta> = Vec::new();

    assert_eq!(
        empty_vec,
        table
            .metas_from_entry(&entry)
            .expect("getting the metadata on a pair shouldn't fail")
    );

    table
        .assert_meta(&meta_a)
        .expect("asserting metadata shouldn't fail");
    assert_eq!(
        vec![meta_a.clone()],
        table
            .metas_from_entry(&entry)
            .expect("getting the metadata on a pair shouldn't fail")
    );

    table
        .assert_meta(&meta_b)
        .expect("asserting metadata shouldn't fail");
    assert_eq!(
        vec![meta_b, meta_a],
        table
            .metas_from_entry(&entry)
            .expect("getting the metadata on a pair shouldn't fail")
    );
}

pub fn standard_suite<HT: HashTable>(table: &mut HT) {
    assert_eq!(Ok(()), table.setup());

    test_round_trip(table);

    test_modify(table);

    test_retract(table);

    test_meta_round_trip(table);

    test_metas_for(table);

    assert_eq!(Ok(()), table.teardown());
}<|MERGE_RESOLUTION|>--- conflicted
+++ resolved
@@ -17,13 +17,9 @@
 pub fn test_round_trip<HT: HashTable>(table: &mut HT) {
     let entry = test_entry_unique();
     table
-<<<<<<< HEAD
-        .put(&entry)
-=======
-        .put_pair(&pair)
->>>>>>> ffae6c14
+        .put_entry(&entry)
         .expect("should be able to commit valid pair");
-    assert_eq!(table.get(&entry.key()), Ok(Some(entry)));
+    assert_eq!(table.entry(&entry.key()), Ok(Some(entry)));
 }
 
 pub fn test_modify<HT: HashTable>(table: &mut HT) {
@@ -31,14 +27,10 @@
     let entry_2 = test_entry_unique();
 
     table
-<<<<<<< HEAD
-        .put(&entry_1)
-=======
-        .put_pair(&pair_1)
->>>>>>> ffae6c14
+        .put_entry(&entry_1)
         .expect("should be able to commit valid pair");
     table
-        .modify(&test_keys(), &entry_1, &entry_2)
+        .modify_entry(&test_keys(), &entry_1, &entry_2)
         .expect("should be able to edit with valid pair");
 
     assert_eq!(
@@ -75,11 +67,7 @@
     let empty_vec: Vec<EntryMeta> = Vec::new();
 
     table
-<<<<<<< HEAD
-        .put(&entry)
-=======
-        .put_pair(&pair)
->>>>>>> ffae6c14
+        .put_entry(&entry)
         .expect("should be able to commit valid pair");
     assert_eq!(
         empty_vec,
@@ -89,7 +77,7 @@
     );
 
     table
-        .retract(&test_keys(), &entry)
+        .retract_entry(&test_keys(), &entry)
         .expect("should be able to retract");
     assert_eq!(
         vec![EntryMeta::new(
