use actor::{AskSelf, Protocol, SYS};
use agent::keys::Keys;
use error::HolochainError;
<<<<<<< HEAD
use hash_table::{
    entry::Entry,
    links_entry::{Link, LinkListEntry},
    meta::EntryMeta,
    HashString, HashTable,
};
use nucleus::ribosome::api::get_links::GetLinksArgs;
=======
use hash::HashString;
use hash_table::{pair::Pair, pair_meta::PairMeta, HashTable};
>>>>>>> 13b0b275
use riker::actors::*;
use snowflake;

// anything that can be asked of HashTable and block on responses
// needed to support implementing ask on upstream ActorRef from riker
pub trait AskHashTable: HashTable {}

impl AskHashTable for ActorRef<Protocol> {}

impl HashTable for ActorRef<Protocol> {
    fn setup(&mut self) -> Result<(), HolochainError> {
        let response = self.block_on_ask(Protocol::Setup);
        unwrap_to!(response => Protocol::SetupResult).clone()
    }

    fn teardown(&mut self) -> Result<(), HolochainError> {
        let response = self.block_on_ask(Protocol::Teardown);
        unwrap_to!(response => Protocol::TeardownResult).clone()
    }

    fn put_entry(&mut self, entry: &Entry) -> Result<(), HolochainError> {
        let response = self.block_on_ask(Protocol::PutEntry(entry.clone()));
        unwrap_to!(response => Protocol::PutEntryResult).clone()
    }

<<<<<<< HEAD
    fn entry(&self, key: &str) -> Result<Option<Entry>, HolochainError> {
        let response = self.block_on_ask(Protocol::GetEntry(key.to_string()));
        unwrap_to!(response => Protocol::GetEntryResult).clone()
=======
    fn pair(&self, key: &HashString) -> Result<Option<Pair>, HolochainError> {
        let response = self.block_on_ask(Protocol::GetPair(key.clone()));
        unwrap_to!(response => Protocol::GetPairResult).clone()
>>>>>>> 13b0b275
    }

    fn modify_entry(
        &mut self,
        keys: &Keys,
        old_entry: &Entry,
        new_entry: &Entry,
    ) -> Result<(), HolochainError> {
        let response = self.block_on_ask(Protocol::ModifyEntry {
            keys: keys.clone(),
            old: old_entry.clone(),
            new: new_entry.clone(),
        });
        unwrap_to!(response => Protocol::ModifyEntryResult).clone()
    }

    fn retract_entry(&mut self, keys: &Keys, entry: &Entry) -> Result<(), HolochainError> {
        let response = self.block_on_ask(Protocol::RetractEntry {
            keys: keys.clone(),
            entry: entry.clone(),
        });
        unwrap_to!(response => Protocol::RetractEntryResult).clone()
    }

    fn add_link(&mut self, link: &Link) -> Result<(), HolochainError> {
        let response = self.block_on_ask(Protocol::AddLink(link.clone()));
        unwrap_to!(response => Protocol::AddLinkResult).clone()
    }

    fn remove_link(&mut self, _link: &Link) -> Result<(), HolochainError> {
        // TODO #278 - Removable links features
        Err(HolochainError::NotImplemented)
    }

    fn get_links(
        &mut self,
        request: &GetLinksArgs,
    ) -> Result<Option<LinkListEntry>, HolochainError> {
        let response = self.block_on_ask(Protocol::GetLinks(request.clone()));
        unwrap_to!(response => Protocol::GetLinksResult).clone()
    }

    fn assert_meta(&mut self, meta: &EntryMeta) -> Result<(), HolochainError> {
        let response = self.block_on_ask(Protocol::AssertMeta(meta.clone()));
        unwrap_to!(response => Protocol::AssertMetaResult).clone()
    }

<<<<<<< HEAD
    fn get_meta(&mut self, key: &str) -> Result<Option<EntryMeta>, HolochainError> {
        let response = self.block_on_ask(Protocol::GetMeta(key.to_string()));
        unwrap_to!(response => Protocol::GetMetaResult).clone()
=======
    fn pair_meta(&mut self, key: &HashString) -> Result<Option<PairMeta>, HolochainError> {
        let response = self.block_on_ask(Protocol::GetPairMeta(key.clone()));
        unwrap_to!(response => Protocol::GetPairMetaResult).clone()
>>>>>>> 13b0b275
    }

    fn metas_from_entry(&mut self, entry: &Entry) -> Result<Vec<EntryMeta>, HolochainError> {
        let response = self.block_on_ask(Protocol::MetasFromEntry(entry.clone()));
        unwrap_to!(response => Protocol::MetasFromEntryResult).clone()
    }

    fn meta_from_request(
        &mut self,
        entry_hash: HashString,
        attribute_name: &str,
    ) -> Result<Option<EntryMeta>, HolochainError> {
        let response = self.block_on_ask(Protocol::MetaFromRequest {
            entry_hash: entry_hash,
            attribute_name: attribute_name.to_string(),
        });
        unwrap_to!(response => Protocol::MetaFromRequestResult).clone()
    }
}

#[derive(Clone, Debug)]
pub struct HashTableActor<HT: HashTable> {
    table: HT,
}

impl<HT: HashTable> HashTableActor<HT> {
    /// returns a new HastTablActor struct
    /// internal use for riker, use new_ref instead
    fn new(table: HT) -> HashTableActor<HT> {
        HashTableActor { table }
    }

    /// actor() for riker
    fn actor(table: HT) -> BoxActor<Protocol> {
        Box::new(HashTableActor::new(table))
    }

    /// props() for riker
    fn props(table: HT) -> BoxActorProd<Protocol> {
        Props::new_args(Box::new(HashTableActor::actor), table)
    }

    /// returns a new actor ref for a new HashTableActor in the main actor system
    pub fn new_ref(table: HT) -> ActorRef<Protocol> {
        SYS.actor_of(
            HashTableActor::props(table),
            &snowflake::ProcessUniqueId::new().to_string(),
        ).unwrap()
    }
}

impl<HT: HashTable> Actor for HashTableActor<HT> {
    type Msg = Protocol;

    fn receive(
        &mut self,
        context: &Context<Self::Msg>,
        message: Self::Msg,
        sender: Option<ActorRef<Self::Msg>>,
    ) {
        sender
            .try_tell(
                // every Protocol for HashTable maps directly to a method of the same name
                match message {
                    Protocol::Setup => Protocol::SetupResult(self.table.setup()),

                    Protocol::Teardown => Protocol::TeardownResult(self.table.teardown()),

                    Protocol::PutEntry(entry) => {
                        Protocol::PutEntryResult(self.table.put_entry(&entry))
                    }

                    Protocol::GetEntry(hash) => Protocol::GetEntryResult(self.table.entry(&hash)),

                    Protocol::ModifyEntry { keys, old, new } => {
                        Protocol::ModifyEntryResult(self.table.modify_entry(&keys, &old, &new))
                    }

                    Protocol::RetractEntry { keys, entry } => {
                        Protocol::RetractEntryResult(self.table.retract_entry(&keys, &entry))
                    }
                    Protocol::GetLinks(req) => Protocol::GetLinksResult(self.table.get_links(&req)),

                    Protocol::AddLink(link) => Protocol::AddLinkResult(self.table.add_link(&link)),

                    Protocol::AssertMeta(meta) => {
                        Protocol::AssertMetaResult(self.table.assert_meta(&meta))
                    }

                    Protocol::GetMeta(key) => Protocol::GetMetaResult(self.table.get_meta(&key)),

                    Protocol::MetasFromEntry(entry) => {
                        Protocol::MetasFromEntryResult(self.table.metas_from_entry(&entry))
                    }

                    Protocol::MetaFromRequest {
                        entry_hash,
                        attribute_name,
                    } => Protocol::MetaFromRequestResult(
                        self.table.meta_from_request(entry_hash, &attribute_name),
                    ),

                    _ => unreachable!(),
                },
                Some(context.myself()),
            )
            .expect("could not tell to HashTableActor sender");
    }
}

#[cfg(test)]
pub mod tests {

    use super::HashTableActor;
    use actor::Protocol;
    use hash::tests::test_hash;
    use hash_table::{
        entry::tests::test_entry, memory::tests::test_table, test_util::standard_suite, HashTable,
    };
    use key::Key;
    use riker::actors::*;
    use std::{sync::mpsc, thread};

    /// dummy table actor ref
    /// every call produces a new actor, not just a new ref to the same actor
    pub fn test_table_actor() -> ActorRef<Protocol> {
        HashTableActor::new_ref(test_table())
    }

    #[test]
    fn round_trip() {
        let mut table_actor = test_table_actor();

        assert_eq!(table_actor.entry(&test_hash()).unwrap(), None);

        table_actor.put_entry(&test_entry()).unwrap();

        assert_eq!(
            table_actor.entry(&test_entry().key()).unwrap().unwrap(),
            test_entry(),
        );
    }

    #[test]
    /// show two things here:
    /// - we can clone some stateful thing (i.e. actor ref) and mutate one clone and have that
    ///   consistent across all the clones
    /// - we can send the cloned stateful thing into threads and have them see a consistent world
    ///   view without juggling direct message passing through channels
    fn test_round_trip_threads() {
        let table_actor = test_table_actor();

        let table_actor_thread = table_actor.clone();
        let (tx1, rx1) = mpsc::channel();
        thread::spawn(move || {
            assert_eq!(table_actor_thread.entry(&test_hash()).unwrap(), None);
            // kick off the next thread
            tx1.send(true).unwrap();
        });

        // mutate this clone of the original actor ref
        let mut table_actor_thread = table_actor.clone();
        let (tx2, rx2) = mpsc::channel();
        thread::spawn(move || {
            rx1.recv().unwrap();

            let entry = test_entry();
            table_actor_thread.put_entry(&entry).unwrap();

            // push the committed pair through to the next thread
            tx2.send(entry).unwrap();
        });

        let table_actor_thread = table_actor.clone();
        let handle = thread::spawn(move || {
            let entry = rx2.recv().unwrap();
            assert_eq!(
                table_actor_thread.entry(&entry.key()).unwrap().unwrap(),
                test_entry(),
            );
        });

        handle.join().unwrap();
    }

    #[test]
    fn test_standard_suite() {
        standard_suite(&mut test_table_actor());
    }

}<|MERGE_RESOLUTION|>--- conflicted
+++ resolved
@@ -1,7 +1,6 @@
 use actor::{AskSelf, Protocol, SYS};
 use agent::keys::Keys;
 use error::HolochainError;
-<<<<<<< HEAD
 use hash_table::{
     entry::Entry,
     links_entry::{Link, LinkListEntry},
@@ -9,10 +8,7 @@
     HashString, HashTable,
 };
 use nucleus::ribosome::api::get_links::GetLinksArgs;
-=======
 use hash::HashString;
-use hash_table::{pair::Pair, pair_meta::PairMeta, HashTable};
->>>>>>> 13b0b275
 use riker::actors::*;
 use snowflake;
 
@@ -38,15 +34,9 @@
         unwrap_to!(response => Protocol::PutEntryResult).clone()
     }
 
-<<<<<<< HEAD
-    fn entry(&self, key: &str) -> Result<Option<Entry>, HolochainError> {
+    fn entry(&self, key: &HashString) -> Result<Option<Entry>, HolochainError> {
         let response = self.block_on_ask(Protocol::GetEntry(key.to_string()));
         unwrap_to!(response => Protocol::GetEntryResult).clone()
-=======
-    fn pair(&self, key: &HashString) -> Result<Option<Pair>, HolochainError> {
-        let response = self.block_on_ask(Protocol::GetPair(key.clone()));
-        unwrap_to!(response => Protocol::GetPairResult).clone()
->>>>>>> 13b0b275
     }
 
     fn modify_entry(
@@ -94,15 +84,9 @@
         unwrap_to!(response => Protocol::AssertMetaResult).clone()
     }
 
-<<<<<<< HEAD
-    fn get_meta(&mut self, key: &str) -> Result<Option<EntryMeta>, HolochainError> {
+    fn get_meta(&mut self, key: &HashString) -> Result<Option<EntryMeta>, HolochainError> {
         let response = self.block_on_ask(Protocol::GetMeta(key.to_string()));
         unwrap_to!(response => Protocol::GetMetaResult).clone()
-=======
-    fn pair_meta(&mut self, key: &HashString) -> Result<Option<PairMeta>, HolochainError> {
-        let response = self.block_on_ask(Protocol::GetPairMeta(key.clone()));
-        unwrap_to!(response => Protocol::GetPairMetaResult).clone()
->>>>>>> 13b0b275
     }
 
     fn metas_from_entry(&mut self, entry: &Entry) -> Result<Vec<EntryMeta>, HolochainError> {
