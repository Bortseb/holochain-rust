use actor::{AskSelf, Protocol, SYS};
use agent::keys::Keys;
use error::HolochainError;
use hash::HashString;
use hash_table::{pair::Pair, pair_meta::PairMeta, HashTable};
use riker::actors::*;
use snowflake;

// anything that can be asked of HashTable and block on responses
// needed to support implementing ask on upstream ActorRef from riker
pub trait AskHashTable: HashTable {}

impl AskHashTable for ActorRef<Protocol> {}

impl HashTable for ActorRef<Protocol> {
    fn setup(&mut self) -> Result<(), HolochainError> {
        match self.block_on_ask(Protocol::Setup) {
            Ok(response) => unwrap_to!(response => Protocol::SetupResult).clone(),
            Err(error) => Err(error),
        }
    }

    fn teardown(&mut self) -> Result<(), HolochainError> {
        match self.block_on_ask(Protocol::Teardown) {
            Ok(response) => unwrap_to!(response => Protocol::TeardownResult).clone(),
            Err(error) => Err(error),
        }
    }

    fn put_pair(&mut self, pair: &Pair) -> Result<(), HolochainError> {
        match self.block_on_ask(Protocol::PutPair(pair.clone())) {
            Ok(response) => unwrap_to!(response => Protocol::PutPairResult).clone(),
            Err(error) => Err(error),
        }
    }

<<<<<<< HEAD
    fn pair(&self, key: &str) -> Result<Option<Pair>, HolochainError> {
        let response = self.block_on_ask(Protocol::GetPair(key.to_string()))?;
=======
    fn pair(&self, key: &HashString) -> Result<Option<Pair>, HolochainError> {
        let response = self.block_on_ask(Protocol::GetPair(key.clone()));
>>>>>>> b6f731ba
        unwrap_to!(response => Protocol::GetPairResult).clone()
    }

    fn modify_pair(
        &mut self,
        keys: &Keys,
        old_pair: &Pair,
        new_pair: &Pair,
    ) -> Result<(), HolochainError> {
        match self.block_on_ask(Protocol::ModifyPair {
            keys: keys.clone(),
            old_pair: old_pair.clone(),
            new_pair: new_pair.clone(),
        }) {
            Ok(response) => unwrap_to!(response => Protocol::ModifyPairResult).clone(),
            Err(error) => Err(error),
        }
    }

    fn retract_pair(&mut self, keys: &Keys, pair: &Pair) -> Result<(), HolochainError> {
        match self.block_on_ask(Protocol::RetractPair {
            keys: keys.clone(),
            pair: pair.clone(),
        }) {
            Ok(response) => unwrap_to!(response => Protocol::RetractPairResult).clone(),
            Err(error) => Err(error),
        }
    }

    fn assert_pair_meta(&mut self, meta: &PairMeta) -> Result<(), HolochainError> {
        match self.block_on_ask(Protocol::AssertMeta(meta.clone())) {
            Ok(response) => unwrap_to!(response => Protocol::AssertMetaResult).clone(),
            Err(error) => Err(error),
        }
    }

<<<<<<< HEAD
    fn pair_meta(&mut self, key: &str) -> Result<Option<PairMeta>, HolochainError> {
        let response = self.block_on_ask(Protocol::GetPairMeta(key.to_string()))?;
=======
    fn pair_meta(&mut self, key: &HashString) -> Result<Option<PairMeta>, HolochainError> {
        let response = self.block_on_ask(Protocol::GetPairMeta(key.clone()));
>>>>>>> b6f731ba
        unwrap_to!(response => Protocol::GetPairMetaResult).clone()
    }

    fn metas_for_pair(&mut self, pair: &Pair) -> Result<Vec<PairMeta>, HolochainError> {
        let response = self.block_on_ask(Protocol::GetMetasForPair(pair.clone()))?;
        unwrap_to!(response => Protocol::GetMetasForPairResult).clone()
    }
}

#[derive(Clone, Debug)]
pub struct HashTableActor<HT: HashTable> {
    table: HT,
}

impl<HT: HashTable> HashTableActor<HT> {
    /// returns a new HastTablActor struct
    /// internal use for riker, use new_ref instead
    fn new(table: HT) -> HashTableActor<HT> {
        HashTableActor { table }
    }

    /// actor() for riker
    fn actor(table: HT) -> BoxActor<Protocol> {
        Box::new(HashTableActor::new(table))
    }

    /// props() for riker
    fn props(table: HT) -> BoxActorProd<Protocol> {
        Props::new_args(Box::new(HashTableActor::actor), table)
    }

    /// returns a new actor ref for a new HashTableActor in the main actor system
    pub fn new_ref(table: HT) -> ActorRef<Protocol> {
        SYS.actor_of(
            HashTableActor::props(table),
            &snowflake::ProcessUniqueId::new().to_string(),
        ).unwrap()
    }
}

impl<HT: HashTable> Actor for HashTableActor<HT> {
    type Msg = Protocol;

    fn receive(
        &mut self,
        context: &Context<Self::Msg>,
        message: Self::Msg,
        sender: Option<ActorRef<Self::Msg>>,
    ) {
        sender
            .try_tell(
                // every Protocol for HashTable maps directly to a method of the same name
                match message {
                    Protocol::Setup => Protocol::SetupResult(self.table.setup()),

                    Protocol::Teardown => Protocol::TeardownResult(self.table.teardown()),

                    Protocol::PutPair(pair) => Protocol::PutPairResult(self.table.put_pair(&pair)),

                    Protocol::GetPair(hash) => Protocol::GetPairResult(self.table.pair(&hash)),

                    Protocol::ModifyPair {
                        keys,
                        old_pair,
                        new_pair,
                    } => Protocol::ModifyPairResult(
                        self.table.modify_pair(&keys, &old_pair, &new_pair),
                    ),
                    Protocol::RetractPair { keys, pair } => {
                        Protocol::RetractPairResult(self.table.retract_pair(&keys, &pair))
                    }

                    Protocol::AssertMeta(pair_meta) => {
                        Protocol::AssertMetaResult(self.table.assert_pair_meta(&pair_meta))
                    }

                    Protocol::GetPairMeta(key) => {
                        Protocol::GetPairMetaResult(self.table.pair_meta(&key))
                    }

                    Protocol::GetMetasForPair(pair) => {
                        Protocol::GetMetasForPairResult(self.table.metas_for_pair(&pair))
                    }

                    _ => unreachable!(),
                },
                Some(context.myself()),
            )
            .expect("could not tell to HashTableActor sender");
    }
}

#[cfg(test)]
pub mod tests {

    use super::HashTableActor;
    use actor::Protocol;
    use hash::tests::test_hash;
    use hash_table::{
        memory::tests::test_table, pair::tests::test_pair, test_util::standard_suite, HashTable,
    };
    use key::Key;
    use riker::actors::*;
    use std::{sync::mpsc, thread};

    /// dummy table actor ref
    /// every call produces a new actor, not just a new ref to the same actor
    pub fn test_table_actor() -> ActorRef<Protocol> {
        HashTableActor::new_ref(test_table())
    }

    #[test]
    fn round_trip() {
        let mut table_actor = test_table_actor();

        assert_eq!(table_actor.pair(&test_hash()).unwrap(), None,);

        table_actor.put_pair(&test_pair()).unwrap();

        assert_eq!(
            table_actor.pair(&test_pair().key()).unwrap(),
            Some(test_pair()),
        );
    }

    #[test]
    /// show two things here:
    /// - we can clone some stateful thing (i.e. actor ref) and mutate one clone and have that
    ///   consistent across all the clones
    /// - we can send the cloned stateful thing into threads and have them see a consistent world
    ///   view without juggling direct message passing through channels
    fn test_round_trip_threads() {
        let table_actor = test_table_actor();

        let table_actor_thread = table_actor.clone();
        let (tx1, rx1) = mpsc::channel();
        thread::spawn(move || {
            assert_eq!(table_actor_thread.pair(&test_hash()).unwrap(), None,);
            // kick off the next thread
            tx1.send(true).unwrap();
        });

        // mutate this clone of the original actor ref
        let mut table_actor_thread = table_actor.clone();
        let (tx2, rx2) = mpsc::channel();
        thread::spawn(move || {
            rx1.recv().unwrap();
            let pair = test_pair();
            table_actor_thread.put_pair(&pair).unwrap();
            // push the committed pair through to the next thread
            tx2.send(pair).unwrap();
        });

        let table_actor_thread = table_actor.clone();
        let handle = thread::spawn(move || {
            let pair = rx2.recv().unwrap();
            assert_eq!(table_actor_thread.pair(&pair.key()).unwrap(), Some(pair),);
        });

        handle.join().unwrap();
    }

    #[test]
    fn test_standard_suite() {
        standard_suite(&mut test_table_actor());
    }

}<|MERGE_RESOLUTION|>--- conflicted
+++ resolved
@@ -34,13 +34,8 @@
         }
     }
 
-<<<<<<< HEAD
-    fn pair(&self, key: &str) -> Result<Option<Pair>, HolochainError> {
-        let response = self.block_on_ask(Protocol::GetPair(key.to_string()))?;
-=======
     fn pair(&self, key: &HashString) -> Result<Option<Pair>, HolochainError> {
-        let response = self.block_on_ask(Protocol::GetPair(key.clone()));
->>>>>>> b6f731ba
+        let response = self.block_on_ask(Protocol::GetPair(key.clone()))?;
         unwrap_to!(response => Protocol::GetPairResult).clone()
     }
 
@@ -77,13 +72,8 @@
         }
     }
 
-<<<<<<< HEAD
-    fn pair_meta(&mut self, key: &str) -> Result<Option<PairMeta>, HolochainError> {
+    fn pair_meta(&mut self, key: &HashString) -> Result<Option<PairMeta>, HolochainError> {
         let response = self.block_on_ask(Protocol::GetPairMeta(key.to_string()))?;
-=======
-    fn pair_meta(&mut self, key: &HashString) -> Result<Option<PairMeta>, HolochainError> {
-        let response = self.block_on_ask(Protocol::GetPairMeta(key.clone()));
->>>>>>> b6f731ba
         unwrap_to!(response => Protocol::GetPairMetaResult).clone()
     }
 
