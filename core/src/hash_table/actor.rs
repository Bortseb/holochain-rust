--- conflicted
+++ resolved
@@ -2,7 +2,6 @@
 use agent::keys::Keys;
 use error::HolochainError;
 use hash::HashString;
-<<<<<<< HEAD
 use hash_table::{
     entry::Entry,
     links_entry::{Link, LinkListEntry},
@@ -10,9 +9,7 @@
     HashTable,
 };
 use nucleus::ribosome::api::get_links::GetLinksArgs;
-=======
 use hash_table::{entry::Entry, entry_meta::EntryMeta, HashTable};
->>>>>>> 0115fb1c
 use riker::actors::*;
 use snowflake;
 
@@ -34,23 +31,12 @@
     }
 
     fn put_entry(&mut self, entry: &Entry) -> Result<(), HolochainError> {
-<<<<<<< HEAD
         let response = self.block_on_ask(Protocol::PutEntry(entry.clone()));
         unwrap_to!(response => Protocol::PutEntryResult).clone()
     }
 
     fn entry(&self, key: &HashString) -> Result<Option<Entry>, HolochainError> {
         let response = self.block_on_ask(Protocol::GetEntry(key.clone()));
-=======
-        let response = self.block_on_ask(Protocol::PutEntry(entry.clone()))?;
-        unwrap_to!(response => Protocol::PutEntryResult).clone()
-    }
-
-    // TODO #358 - Rename entry to something else. Entry is only to be used for a chain.
-    // https://github.com/holochain/holochain-rust/pull/340#discussion_r220332130
-    fn entry(&self, key: &HashString) -> Result<Option<Entry>, HolochainError> {
-        let response = self.block_on_ask(Protocol::GetEntry(key.clone()))?;
->>>>>>> 0115fb1c
         unwrap_to!(response => Protocol::GetEntryResult).clone()
     }
 
@@ -64,11 +50,7 @@
             keys: keys.clone(),
             old: old_entry.clone(),
             new: new_entry.clone(),
-<<<<<<< HEAD
-        });
-=======
         })?;
->>>>>>> 0115fb1c
         unwrap_to!(response => Protocol::ModifyEntryResult).clone()
     }
 
@@ -76,7 +58,6 @@
         let response = self.block_on_ask(Protocol::RetractEntry {
             keys: keys.clone(),
             entry: entry.clone(),
-<<<<<<< HEAD
         });
         unwrap_to!(response => Protocol::RetractEntryResult).clone()
     }
@@ -101,19 +82,10 @@
 
     fn assert_meta(&mut self, meta: &EntryMeta) -> Result<(), HolochainError> {
         let response = self.block_on_ask(Protocol::AssertMeta(meta.clone()));
-=======
-        })?;
-        unwrap_to!(response => Protocol::RetractEntryResult).clone()
-    }
-
-    fn assert_meta(&mut self, meta: &EntryMeta) -> Result<(), HolochainError> {
-        let response = self.block_on_ask(Protocol::AssertMeta(meta.clone()))?;
->>>>>>> 0115fb1c
         unwrap_to!(response => Protocol::AssertMetaResult).clone()
     }
 
     fn get_meta(&mut self, key: &HashString) -> Result<Option<EntryMeta>, HolochainError> {
-<<<<<<< HEAD
         let response = self.block_on_ask(Protocol::GetMeta(key.clone()));
         unwrap_to!(response => Protocol::GetMetaResult).clone()
     }
@@ -123,17 +95,6 @@
         unwrap_to!(response => Protocol::MetasFromEntryResult).clone()
     }
 
-=======
-        let response = self.block_on_ask(Protocol::GetMeta(key.clone()))?;
-        unwrap_to!(response => Protocol::GetMetaResult).clone()
-    }
-
-    fn metas_from_entry(&mut self, entry: &Entry) -> Result<Vec<EntryMeta>, HolochainError> {
-        let response = self.block_on_ask(Protocol::MetasFromEntry(entry.clone()))?;
-        unwrap_to!(response => Protocol::MetasFromEntryResult).clone()
-    }
-
->>>>>>> 0115fb1c
     fn meta_from_request(
         &mut self,
         entry_hash: HashString,
@@ -142,11 +103,7 @@
         let response = self.block_on_ask(Protocol::MetaFromRequest {
             entry_hash: entry_hash,
             attribute_name: attribute_name.to_string(),
-<<<<<<< HEAD
-        });
-=======
-        })?;
->>>>>>> 0115fb1c
+        });
         unwrap_to!(response => Protocol::MetaFromRequestResult).clone()
     }
 }
@@ -213,13 +170,11 @@
                         Protocol::RetractEntryResult(self.table.retract_entry(&keys, &entry))
                     }
 
-<<<<<<< HEAD
                     Protocol::GetLinks(req) => Protocol::GetLinksResult(self.table.get_links(&req)),
 
                     Protocol::AddLink(link) => Protocol::AddLinkResult(self.table.add_link(&link)),
 
-=======
->>>>>>> 0115fb1c
+
                     Protocol::AssertMeta(meta) => {
                         Protocol::AssertMetaResult(self.table.assert_meta(&meta))
                     }
@@ -304,11 +259,7 @@
             let entry = test_entry();
             table_actor_thread.put_entry(&entry).unwrap();
 
-<<<<<<< HEAD
-            // push the committed pair through to the next thread
-=======
             // push the committed entry through to the next thread
->>>>>>> 0115fb1c
             tx2.send(entry).unwrap();
         });
 
