use agent::keys::{Key, Keys};
use error::HolochainError;
<<<<<<< HEAD
use hash_table::{
    entry::Entry,
    links_entry::{Link, LinkListEntry},
    meta::Meta,
    status::{CRUDStatus, LINK_NAME, STATUS_NAME},
    sys_entry::ToEntry,
    HashString, HashTable,
};
use nucleus::ribosome::api::get_links::GetLinksArgs;
use serde_json;
use std::collections::HashMap;
=======
use hash_table::{pair::Pair, pair_meta::PairMeta, HashTable};
use key::Key;
>>>>>>> cba19cfa

/// Struct implementing the HashTable Trait by storing the HashTable in memory
#[derive(Serialize, Debug, Clone, PartialEq, Default)]
pub struct MemTable {
    entries: HashMap<String, Entry>,
    metas: HashMap<String, Meta>,
}

impl MemTable {
    pub fn new() -> MemTable {
        MemTable {
            entries: HashMap::new(),
            metas: HashMap::new(),
        }
    }
}

impl HashTable for MemTable {
<<<<<<< HEAD
    fn setup(&mut self) -> Result<(), HolochainError> {
        Ok(())
    }

    fn teardown(&mut self) -> Result<(), HolochainError> {
        Ok(())
    }

    fn put(&mut self, entry: &Entry) -> Result<(), HolochainError> {
        self.entries.insert(entry.key(), entry.clone());
=======
    fn commit_pair(&mut self, pair: &Pair) -> Result<(), HolochainError> {
        self.pairs.insert(pair.key(), pair.clone());
>>>>>>> cba19cfa
        Ok(())
    }

    fn entry(&self, key: &str) -> Result<Option<Entry>, HolochainError> {
        Ok(self.entries.get(key).cloned())
    }

<<<<<<< HEAD
    fn modify(
        &mut self,
        keys: &Keys,
        old_entry: &Entry,
        new_entry: &Entry,
    ) -> Result<(), HolochainError> {
        self.put(new_entry)?;

        // @TODO what if meta fails when commit succeeds?
        // @see https://github.com/holochain/holochain-rust/issues/142
        self.assert_meta(&Meta::new(
            &keys.node_id(),
            &old_entry.key(),
            STATUS_NAME,
            &CRUDStatus::MODIFIED.bits().to_string(),
        ))?;

        // @TODO what if meta fails when commit succeeds?
        // @see https://github.com/holochain/holochain-rust/issues/142
        self.assert_meta(&Meta::new(
            &keys.node_id(),
            &old_entry.key(),
            LINK_NAME,
            &new_entry.key(),
        ))
    }

    fn retract(&mut self, keys: &Keys, entry: &Entry) -> Result<(), HolochainError> {
        self.assert_meta(&Meta::new(
            &keys.node_id(),
            &entry.key(),
            STATUS_NAME,
            &CRUDStatus::DELETED.bits().to_string(),
        ))
    }

    fn add_link(&mut self, link: &Link) -> Result<(), HolochainError> {
        // Retrieve entry from HashTable
        let base_entry = self.entry(&link.base())?;
        if base_entry.is_none() {
            return Err(HolochainError::ErrorGeneric(
                "Entry from base not found".to_string(),
            ));
        }
        let base_entry = base_entry.unwrap();

        // pre-condition: linking must only work on AppEntries
        if base_entry.is_sys() {
            return Err(HolochainError::InvalidOperationOnSysEntry);
        }

        // Retrieve LinkListEntry
        let maybe_meta = self.meta_from_request(base_entry.key(), &link.to_attribute_name())?;
        // Update or Create LinkListEntry
        let new_meta: Meta;
        match maybe_meta {
            // None found so create one
            None => {
                // Create new LinkListEntry & Entry
                let lle = LinkListEntry::new(&[link.clone()]);
                let new_entry = lle.to_entry();
                // Add it to HashTable
                self.put(&new_entry)?;

                // TODO - should not have to create Keys
                let key_fixme = Key::new();
                let keys_fixme = Keys::new(&key_fixme, &key_fixme, "FIXME");

                // Create Meta
                new_meta = Meta::new(
                    &keys_fixme.node_id(),
                    &base_entry.key(),
                    &link.to_attribute_name(),
                    &new_entry.key(),
                );
            }
            // Update existing LinkListEntry and Meta
            Some(meta) => {
                // Get LinkListEntry in HashTable
                let entry = self
                    .entry(&meta.value())?
                    .expect("should have entry if meta points to it");
                let mut lle: LinkListEntry = serde_json::from_str(&entry.content())
                    .expect("entry is not a valid LinkListEntry");
                // Add Link
                lle.links.push(link.clone());
                // Make new Entry and commit it since it has changed
                let entry = lle.to_entry();
                // TODO maybe remove previous LinkListEntry ?
                self.put(&entry)?;

                // Updated Meta to Assert
                assert!(meta.attribute() == link.to_attribute_name());
                new_meta = Meta::new(
                    &meta.source(),
                    &base_entry.key(),
                    &meta.attribute(),
                    &entry.key(),
                );
            }
        }

        // Insert new/changed Meta
        self.assert_meta(&new_meta).expect("meta should be valid");

        // Done
        Ok(())
    }

    // Remove link from a LinkListEntry entry from Meta
    fn remove_link(&mut self, _link: &Link) -> Result<(), HolochainError> {
        // TODO #278 - Removable links features
        Err(HolochainError::NotImplemented)
    }

    // Get all links from an AppEntry by using metadata
    fn links(&mut self, request: &GetLinksArgs) -> Result<Option<LinkListEntry>, HolochainError> {
        // Look for entry's metadata
        let vec_meta =
            self.meta_from_request(request.clone().entry_hash, &request.to_attribute_name())?;
        if vec_meta.is_none() {
            return Ok(None);
        }
        let meta = vec_meta.unwrap();

        // Get LinkListEntry in HashTable
        let entry = self
            .entry(&meta.value())?
            .expect("should have entry listed in meta");
        Ok(Some(LinkListEntry::from_entry(&entry)))
    }

    fn assert_meta(&mut self, meta: &Meta) -> Result<(), HolochainError> {
        self.metas.insert(meta.hash(), meta.clone());
        Ok(())
    }

    /// Return a Meta from a Meta.key
    fn meta(&mut self, key: &str) -> Result<Option<Meta>, HolochainError> {
        Ok(self.metas.get(key).cloned())
    }

    /// Return all the Metas for an entry
    fn meta_from_entry(&mut self, entry: &Entry) -> Result<Vec<Meta>, HolochainError> {
        let mut vec_meta = self
            .metas
=======
    fn assert_pair_meta(&mut self, meta: &PairMeta) -> Result<(), HolochainError> {
        self.meta.insert(meta.key(), meta.clone());
        Ok(())
    }

    fn pair_meta(&mut self, key: &str) -> Result<Option<PairMeta>, HolochainError> {
        Ok(self.meta.get(key).cloned())
    }

    fn metas_for_pair(&mut self, pair: &Pair) -> Result<Vec<PairMeta>, HolochainError> {
        let mut metas = self
            .meta
>>>>>>> cba19cfa
            .values()
            .filter(|&m| m.entry_hash() == entry.key())
            .cloned()
            .collect::<Vec<Meta>>();
        // @TODO should this be sorted at all at this point?
        // @see https://github.com/holochain/holochain-rust/issues/144
        vec_meta.sort();
        Ok(vec_meta)
    }

    /// Return a Meta from an entry_hash and attribute_name
    fn meta_from_request(
        &mut self,
        entry_hash: HashString,
        attribute_name: &str,
    ) -> Result<Option<Meta>, HolochainError> {
        let key = Meta::make_hash(&entry_hash, attribute_name);
        self.meta(&key)
    }
}

#[cfg(test)]
pub mod tests {
<<<<<<< HEAD
    use agent::keys::tests::test_keys;
    use hash_table::{
        entry::{tests::test_entry, Entry},
        links_entry::{Link, LinkListEntry},
        memory::MemTable,
        meta::{
            tests::{test_meta_a, test_meta_b},
            Meta,
        },
        status::{CRUDStatus, LINK_NAME, STATUS_NAME},
        HashTable,
    };
    use nucleus::ribosome::api::get_links::GetLinksArgs;
=======

    use hash_table::{memory::MemTable, test_util::standard_suite};
>>>>>>> cba19cfa

    pub fn test_table() -> MemTable {
        MemTable::new()
    }

    #[test]
    /// smoke test
    fn new() {
        test_table();
    }

    #[test]
<<<<<<< HEAD
    /// tests for ht.setup()
    fn setup() {
        let mut ht = test_table();
        assert_eq!(Ok(()), ht.setup());
    }

    #[test]
    /// tests for ht.teardown()
    fn teardown() {
        let mut ht = test_table();
        assert_eq!(Ok(()), ht.teardown());
    }

    #[test]
    /// An Entry can round trip through table.put() and table.entry()
    fn entry_round_trip() {
        let mut table = test_table();
        let e1 = Entry::new("t1", "e1");
        table
            .put(&e1)
            .expect("should be able to commit valid entry");
        assert_eq!(e1, table.entry(&e1.key()).unwrap().unwrap());
    }

    #[test]
    /// Entries can be modified through table.modify()
    fn modify() {
        let mut ht = test_table();
        let e1 = Entry::new("t1", "c1");
        let e2 = Entry::new("t2", "c2");

        ht.put(&e1).expect("should be able to commit valid entry");
        ht.modify(&test_keys(), &e1, &e2)
            .expect("should be able to edit with valid entry");

        assert_eq!(
            vec![
                Meta::new(&test_keys().node_id(), &e1.key(), LINK_NAME, &e2.key()),
                Meta::new(
                    &test_keys().node_id(),
                    &e1.key(),
                    STATUS_NAME,
                    &CRUDStatus::MODIFIED.bits().to_string(),
                ),
            ],
            ht.meta_from_entry(&e1)
                .expect("getting the metadata on a entry shouldn't fail")
        );

        let empty_vec: Vec<Meta> = Vec::new();
        assert_eq!(
            empty_vec,
            ht.meta_from_entry(&e2)
                .expect("getting the metadata on a entry shouldn't fail")
        );
    }

    #[test]
    /// an Entry can be retracted through table.retract()
    fn retract() {
        let mut ht = test_table();
        let e1 = Entry::new("t1", "c1");
        let empty_vec: Vec<Meta> = Vec::new();

        ht.put(&e1).expect("should be able to commit valid entry");
        assert_eq!(
            empty_vec,
            ht.meta_from_entry(&e1)
                .expect("getting the metadata on a entry shouldn't fail")
        );

        ht.retract(&test_keys(), &e1)
            .expect("should be able to retract");
        assert_eq!(
            vec![Meta::new(
                &test_keys().node_id(),
                &e1.key(),
                STATUS_NAME,
                &CRUDStatus::DELETED.bits().to_string(),
            )],
            ht.meta_from_entry(&e1)
                .expect("getting the metadata on a entry shouldn't fail"),
        );
    }

    #[test]
    /// Meta can round trip through table.assert_meta() and table.meta()
    fn meta_round_trip() {
        let mut table = test_table();
        let meta = Meta::new("42", &"0x42".to_string(), "name", "toto");

        assert_eq!(
            None,
            table
                .meta(&meta.hash())
                .expect("getting the metadata on a entry shouldn't fail")
        );

        table
            .assert_meta(&meta)
            .expect("asserting metadata shouldn't fail");
        assert_eq!(
            Some(&meta),
            table
                .meta(&meta.hash())
                .expect("getting the metadata on a entry shouldn't fail")
                .as_ref()
        );
    }

    #[test]
    /// all Meta for an Entry can be retrieved with meta_from_entry() and meta_from_request()
    fn meta_from() {
        let mut table = test_table();
        let entry = test_entry();
        let meta_a = test_meta_a();
        let meta_b = test_meta_b();
        let empty_vec: Vec<Meta> = Vec::new();

        assert_eq!(
            empty_vec,
            table
                .meta_from_entry(&entry)
                .expect("getting the metadata on a entry shouldn't fail")
        );

        table
            .assert_meta(&meta_a)
            .expect("asserting metadata shouldn't fail");
        assert_eq!(
            vec![meta_a.clone()],
            table
                .meta_from_entry(&entry)
                .expect("getting the metadata on a entry shouldn't fail")
        );

        table
            .assert_meta(&meta_b.clone())
            .expect("asserting metadata shouldn't fail");
        assert_eq!(
            vec![meta_b.clone(), meta_a.clone()],
            table
                .meta_from_entry(&entry)
                .expect("getting the metadata on a entry shouldn't fail")
        );

        // test meta_from_request()
        assert_eq!(
            Some(meta_a.clone()),
            table
                .meta_from_request(entry.key(), &meta_a.attribute())
                .expect("getting the metadata on a entry shouldn't fail")
        );
        assert_eq!(
            Some(meta_b.clone()),
            table
                .meta_from_request(entry.key(), &meta_b.attribute())
                .expect("getting the metadata on a entry shouldn't fail")
        );
    }

    #[test]
    fn can_link_entries() {
        let mut table = MemTable::new();

        let e1 = Entry::new("app1", "abcdef");
        let e2 = Entry::new("app1", "qwerty");

        let t1 = "child".to_string();
        let t2 = "parent".to_string();

        let req1 = &GetLinksArgs {
            entry_hash: e1.key(),
            tag: t1.clone(),
        };
        let req2 = &GetLinksArgs {
            entry_hash: e1.key(),
            tag: t2.clone(),
        };

        let link = Link::new(&e1.key(), &e2.key(), &t1);

        table.put(&e1).unwrap();
        table.put(&e2).unwrap();

        assert_eq!(None, table.links(req1).expect("links() should not fail"));

        table.add_link(&link).unwrap();

        let lle = LinkListEntry::new(&[link]);

        assert_eq!(
            Some(lle),
            table.links(req1).expect("links() should not fail")
        );
        assert_eq!(None, table.links(req2).expect("links() should not fail"));
    }

    #[test]
    fn can_double_link_entries() {
        let mut table = MemTable::new();

        let e1 = Entry::new("app1", "abcdef");
        let e2 = Entry::new("app1", "qwerty");
        let e3 = Entry::new("app1", "fdfdsfds");

        let t1 = "child".to_string();

        let l1 = Link::new(&e1.key(), &e2.key(), &t1);
        let l2 = Link::new(&e1.key(), &e3.key(), &t1);

        let req1 = &GetLinksArgs {
            entry_hash: e1.key(),
            tag: t1.clone(),
        };

        table.put(&e1).unwrap();
        table.put(&e2).unwrap();
        table.put(&e3).unwrap();

        table.add_link(&l1).unwrap();
        table.add_link(&l2).unwrap();

        let lle = LinkListEntry::new(&[l1, l2]);

        assert_eq!(
            Some(lle),
            table.links(req1).expect("links() should not fail")
        );
    }

    #[test]
    fn can_link_entries_adv() {
        let mut table = MemTable::new();

        let mom = Entry::new("app1", "abcdef");
        let son = Entry::new("app1", "qwerty");
        let daughter = Entry::new("app1", "fdfdsfds");

        let t1 = "child".to_string();
        let t2 = "parent".to_string();

        let mom_children = &GetLinksArgs {
            entry_hash: mom.key(),
            tag: t1.clone(),
        };
        let mom_parent = &GetLinksArgs {
            entry_hash: mom.key(),
            tag: t2.clone(),
        };
        let son_parent = &GetLinksArgs {
            entry_hash: son.key(),
            tag: t2.clone(),
        };
        let daughter_parent = &GetLinksArgs {
            entry_hash: daughter.key(),
            tag: t2.clone(),
        };
        let daughter_children = &GetLinksArgs {
            entry_hash: daughter.key(),
            tag: t1.clone(),
        };

        table.put(&mom).unwrap();
        table.put(&son).unwrap();
        table.put(&daughter).unwrap();

        let mom_son = Link::new(&mom.key(), &son.key(), &t1);
        let son_mom = Link::new(&son.key(), &mom.key(), &t2);
        let mom_daughter = Link::new(&mom.key(), &daughter.key(), &t1);
        let daughter_mom = Link::new(&daughter.key(), &mom.key(), &t2);

        table.add_link(&mom_son).unwrap();
        table.add_link(&son_mom).unwrap();
        table.add_link(&mom_daughter).unwrap();
        table.add_link(&daughter_mom).unwrap();

        let res_children = LinkListEntry::new(&[mom_son, mom_daughter]);
        let res_son_parent = LinkListEntry::new(&[son_mom]);
        let res_daughter_parent = LinkListEntry::new(&[daughter_mom]);

        assert_eq!(
            None,
            table
                .links(daughter_children)
                .expect("links() should not fail")
        );
        assert_eq!(
            None,
            table.links(mom_parent).expect("links() should not fail")
        );
        assert_eq!(
            Some(res_children),
            table.links(mom_children).expect("links() should not fail")
        );
        assert_eq!(
            Some(res_son_parent),
            table.links(son_parent).expect("links() should not fail")
        );
        assert_eq!(
            Some(res_daughter_parent),
            table
                .links(daughter_parent)
                .expect("links() should not fail")
        );
    }
=======
    fn test_standard_suite() {
        standard_suite(&mut test_table());
    }

>>>>>>> cba19cfa
}<|MERGE_RESOLUTION|>--- conflicted
+++ resolved
@@ -1,27 +1,14 @@
-use agent::keys::{Key, Keys};
 use error::HolochainError;
-<<<<<<< HEAD
-use hash_table::{
-    entry::Entry,
-    links_entry::{Link, LinkListEntry},
-    meta::Meta,
-    status::{CRUDStatus, LINK_NAME, STATUS_NAME},
-    sys_entry::ToEntry,
-    HashString, HashTable,
-};
-use nucleus::ribosome::api::get_links::GetLinksArgs;
-use serde_json;
+
+use hash_table::{entry::Entry, meta::EntryMeta, HashTable};
+use key::Key;
 use std::collections::HashMap;
-=======
-use hash_table::{pair::Pair, pair_meta::PairMeta, HashTable};
-use key::Key;
->>>>>>> cba19cfa
 
 /// Struct implementing the HashTable Trait by storing the HashTable in memory
 #[derive(Serialize, Debug, Clone, PartialEq, Default)]
 pub struct MemTable {
     entries: HashMap<String, Entry>,
-    metas: HashMap<String, Meta>,
+    metas: HashMap<String, EntryMeta>,
 }
 
 impl MemTable {
@@ -34,213 +21,42 @@
 }
 
 impl HashTable for MemTable {
-<<<<<<< HEAD
-    fn setup(&mut self) -> Result<(), HolochainError> {
-        Ok(())
-    }
-
-    fn teardown(&mut self) -> Result<(), HolochainError> {
-        Ok(())
-    }
-
     fn put(&mut self, entry: &Entry) -> Result<(), HolochainError> {
         self.entries.insert(entry.key(), entry.clone());
-=======
-    fn commit_pair(&mut self, pair: &Pair) -> Result<(), HolochainError> {
-        self.pairs.insert(pair.key(), pair.clone());
->>>>>>> cba19cfa
         Ok(())
     }
 
-    fn entry(&self, key: &str) -> Result<Option<Entry>, HolochainError> {
+    fn get(&self, key: &str) -> Result<Option<Entry>, HolochainError> {
         Ok(self.entries.get(key).cloned())
     }
 
-<<<<<<< HEAD
-    fn modify(
-        &mut self,
-        keys: &Keys,
-        old_entry: &Entry,
-        new_entry: &Entry,
-    ) -> Result<(), HolochainError> {
-        self.put(new_entry)?;
-
-        // @TODO what if meta fails when commit succeeds?
-        // @see https://github.com/holochain/holochain-rust/issues/142
-        self.assert_meta(&Meta::new(
-            &keys.node_id(),
-            &old_entry.key(),
-            STATUS_NAME,
-            &CRUDStatus::MODIFIED.bits().to_string(),
-        ))?;
-
-        // @TODO what if meta fails when commit succeeds?
-        // @see https://github.com/holochain/holochain-rust/issues/142
-        self.assert_meta(&Meta::new(
-            &keys.node_id(),
-            &old_entry.key(),
-            LINK_NAME,
-            &new_entry.key(),
-        ))
-    }
-
-    fn retract(&mut self, keys: &Keys, entry: &Entry) -> Result<(), HolochainError> {
-        self.assert_meta(&Meta::new(
-            &keys.node_id(),
-            &entry.key(),
-            STATUS_NAME,
-            &CRUDStatus::DELETED.bits().to_string(),
-        ))
-    }
-
-    fn add_link(&mut self, link: &Link) -> Result<(), HolochainError> {
-        // Retrieve entry from HashTable
-        let base_entry = self.entry(&link.base())?;
-        if base_entry.is_none() {
-            return Err(HolochainError::ErrorGeneric(
-                "Entry from base not found".to_string(),
-            ));
-        }
-        let base_entry = base_entry.unwrap();
-
-        // pre-condition: linking must only work on AppEntries
-        if base_entry.is_sys() {
-            return Err(HolochainError::InvalidOperationOnSysEntry);
-        }
-
-        // Retrieve LinkListEntry
-        let maybe_meta = self.meta_from_request(base_entry.key(), &link.to_attribute_name())?;
-        // Update or Create LinkListEntry
-        let new_meta: Meta;
-        match maybe_meta {
-            // None found so create one
-            None => {
-                // Create new LinkListEntry & Entry
-                let lle = LinkListEntry::new(&[link.clone()]);
-                let new_entry = lle.to_entry();
-                // Add it to HashTable
-                self.put(&new_entry)?;
-
-                // TODO - should not have to create Keys
-                let key_fixme = Key::new();
-                let keys_fixme = Keys::new(&key_fixme, &key_fixme, "FIXME");
-
-                // Create Meta
-                new_meta = Meta::new(
-                    &keys_fixme.node_id(),
-                    &base_entry.key(),
-                    &link.to_attribute_name(),
-                    &new_entry.key(),
-                );
-            }
-            // Update existing LinkListEntry and Meta
-            Some(meta) => {
-                // Get LinkListEntry in HashTable
-                let entry = self
-                    .entry(&meta.value())?
-                    .expect("should have entry if meta points to it");
-                let mut lle: LinkListEntry = serde_json::from_str(&entry.content())
-                    .expect("entry is not a valid LinkListEntry");
-                // Add Link
-                lle.links.push(link.clone());
-                // Make new Entry and commit it since it has changed
-                let entry = lle.to_entry();
-                // TODO maybe remove previous LinkListEntry ?
-                self.put(&entry)?;
-
-                // Updated Meta to Assert
-                assert!(meta.attribute() == link.to_attribute_name());
-                new_meta = Meta::new(
-                    &meta.source(),
-                    &base_entry.key(),
-                    &meta.attribute(),
-                    &entry.key(),
-                );
-            }
-        }
-
-        // Insert new/changed Meta
-        self.assert_meta(&new_meta).expect("meta should be valid");
-
-        // Done
+    fn assert_meta(&mut self, meta: &EntryMeta) -> Result<(), HolochainError> {
+        self.metas.insert(meta.key(), meta.clone());
         Ok(())
     }
 
-    // Remove link from a LinkListEntry entry from Meta
-    fn remove_link(&mut self, _link: &Link) -> Result<(), HolochainError> {
-        // TODO #278 - Removable links features
-        Err(HolochainError::NotImplemented)
-    }
-
-    // Get all links from an AppEntry by using metadata
-    fn links(&mut self, request: &GetLinksArgs) -> Result<Option<LinkListEntry>, HolochainError> {
-        // Look for entry's metadata
-        let vec_meta =
-            self.meta_from_request(request.clone().entry_hash, &request.to_attribute_name())?;
-        if vec_meta.is_none() {
-            return Ok(None);
-        }
-        let meta = vec_meta.unwrap();
-
-        // Get LinkListEntry in HashTable
-        let entry = self
-            .entry(&meta.value())?
-            .expect("should have entry listed in meta");
-        Ok(Some(LinkListEntry::from_entry(&entry)))
-    }
-
-    fn assert_meta(&mut self, meta: &Meta) -> Result<(), HolochainError> {
-        self.metas.insert(meta.hash(), meta.clone());
-        Ok(())
-    }
-
-    /// Return a Meta from a Meta.key
-    fn meta(&mut self, key: &str) -> Result<Option<Meta>, HolochainError> {
+    fn get_meta(&mut self, key: &str) -> Result<Option<EntryMeta>, HolochainError> {
         Ok(self.metas.get(key).cloned())
     }
 
     /// Return all the Metas for an entry
-    fn meta_from_entry(&mut self, entry: &Entry) -> Result<Vec<Meta>, HolochainError> {
+    fn metas_from_entry(&mut self, entry: &Entry) -> Result<Vec<EntryMeta>, HolochainError> {
         let mut vec_meta = self
             .metas
-=======
-    fn assert_pair_meta(&mut self, meta: &PairMeta) -> Result<(), HolochainError> {
-        self.meta.insert(meta.key(), meta.clone());
-        Ok(())
-    }
-
-    fn pair_meta(&mut self, key: &str) -> Result<Option<PairMeta>, HolochainError> {
-        Ok(self.meta.get(key).cloned())
-    }
-
-    fn metas_for_pair(&mut self, pair: &Pair) -> Result<Vec<PairMeta>, HolochainError> {
-        let mut metas = self
-            .meta
->>>>>>> cba19cfa
             .values()
             .filter(|&m| m.entry_hash() == entry.key())
             .cloned()
-            .collect::<Vec<Meta>>();
+            .collect::<Vec<EntryMeta>>();
         // @TODO should this be sorted at all at this point?
         // @see https://github.com/holochain/holochain-rust/issues/144
         vec_meta.sort();
         Ok(vec_meta)
     }
-
-    /// Return a Meta from an entry_hash and attribute_name
-    fn meta_from_request(
-        &mut self,
-        entry_hash: HashString,
-        attribute_name: &str,
-    ) -> Result<Option<Meta>, HolochainError> {
-        let key = Meta::make_hash(&entry_hash, attribute_name);
-        self.meta(&key)
-    }
 }
 
 #[cfg(test)]
 pub mod tests {
-<<<<<<< HEAD
+
     use agent::keys::tests::test_keys;
     use hash_table::{
         entry::{tests::test_entry, Entry},
@@ -248,16 +64,14 @@
         memory::MemTable,
         meta::{
             tests::{test_meta_a, test_meta_b},
-            Meta,
+            EntryMeta,
         },
-        status::{CRUDStatus, LINK_NAME, STATUS_NAME},
+        status::{CrudStatus, LINK_NAME, STATUS_NAME},
+        test_util::standard_suite,
         HashTable,
     };
+    use key::Key;
     use nucleus::ribosome::api::get_links::GetLinksArgs;
-=======
-
-    use hash_table::{memory::MemTable, test_util::standard_suite};
->>>>>>> cba19cfa
 
     pub fn test_table() -> MemTable {
         MemTable::new()
@@ -267,21 +81,6 @@
     /// smoke test
     fn new() {
         test_table();
-    }
-
-    #[test]
-<<<<<<< HEAD
-    /// tests for ht.setup()
-    fn setup() {
-        let mut ht = test_table();
-        assert_eq!(Ok(()), ht.setup());
-    }
-
-    #[test]
-    /// tests for ht.teardown()
-    fn teardown() {
-        let mut ht = test_table();
-        assert_eq!(Ok(()), ht.teardown());
     }
 
     #[test]
@@ -292,7 +91,7 @@
         table
             .put(&e1)
             .expect("should be able to commit valid entry");
-        assert_eq!(e1, table.entry(&e1.key()).unwrap().unwrap());
+        assert_eq!(e1, table.get(&e1.key()).unwrap().unwrap());
     }
 
     #[test]
@@ -308,22 +107,22 @@
 
         assert_eq!(
             vec![
-                Meta::new(&test_keys().node_id(), &e1.key(), LINK_NAME, &e2.key()),
-                Meta::new(
+                EntryMeta::new(&test_keys().node_id(), &e1.key(), LINK_NAME, &e2.key()),
+                EntryMeta::new(
                     &test_keys().node_id(),
                     &e1.key(),
                     STATUS_NAME,
-                    &CRUDStatus::MODIFIED.bits().to_string(),
+                    &CrudStatus::MODIFIED.bits().to_string(),
                 ),
             ],
-            ht.meta_from_entry(&e1)
-                .expect("getting the metadata on a entry shouldn't fail")
-        );
-
-        let empty_vec: Vec<Meta> = Vec::new();
+            ht.metas_from_entry(&e1)
+                .expect("getting the metadata on a entry shouldn't fail")
+        );
+
+        let empty_vec: Vec<EntryMeta> = Vec::new();
         assert_eq!(
             empty_vec,
-            ht.meta_from_entry(&e2)
+            ht.metas_from_entry(&e2)
                 .expect("getting the metadata on a entry shouldn't fail")
         );
     }
@@ -333,25 +132,25 @@
     fn retract() {
         let mut ht = test_table();
         let e1 = Entry::new("t1", "c1");
-        let empty_vec: Vec<Meta> = Vec::new();
+        let empty_vec: Vec<EntryMeta> = Vec::new();
 
         ht.put(&e1).expect("should be able to commit valid entry");
         assert_eq!(
             empty_vec,
-            ht.meta_from_entry(&e1)
+            ht.metas_from_entry(&e1)
                 .expect("getting the metadata on a entry shouldn't fail")
         );
 
         ht.retract(&test_keys(), &e1)
             .expect("should be able to retract");
         assert_eq!(
-            vec![Meta::new(
+            vec![EntryMeta::new(
                 &test_keys().node_id(),
                 &e1.key(),
                 STATUS_NAME,
-                &CRUDStatus::DELETED.bits().to_string(),
+                &CrudStatus::DELETED.bits().to_string(),
             )],
-            ht.meta_from_entry(&e1)
+            ht.metas_from_entry(&e1)
                 .expect("getting the metadata on a entry shouldn't fail"),
         );
     }
@@ -360,12 +159,12 @@
     /// Meta can round trip through table.assert_meta() and table.meta()
     fn meta_round_trip() {
         let mut table = test_table();
-        let meta = Meta::new("42", &"0x42".to_string(), "name", "toto");
-
-        assert_eq!(
-            None,
-            table
-                .meta(&meta.hash())
+        let meta = EntryMeta::new("42", &"0x42".to_string(), "name", "toto");
+
+        assert_eq!(
+            None,
+            table
+                .get_meta(&meta.key())
                 .expect("getting the metadata on a entry shouldn't fail")
         );
 
@@ -375,7 +174,7 @@
         assert_eq!(
             Some(&meta),
             table
-                .meta(&meta.hash())
+                .get_meta(&meta.key())
                 .expect("getting the metadata on a entry shouldn't fail")
                 .as_ref()
         );
@@ -388,12 +187,12 @@
         let entry = test_entry();
         let meta_a = test_meta_a();
         let meta_b = test_meta_b();
-        let empty_vec: Vec<Meta> = Vec::new();
+        let empty_vec: Vec<EntryMeta> = Vec::new();
 
         assert_eq!(
             empty_vec,
             table
-                .meta_from_entry(&entry)
+                .metas_from_entry(&entry)
                 .expect("getting the metadata on a entry shouldn't fail")
         );
 
@@ -403,7 +202,7 @@
         assert_eq!(
             vec![meta_a.clone()],
             table
-                .meta_from_entry(&entry)
+                .metas_from_entry(&entry)
                 .expect("getting the metadata on a entry shouldn't fail")
         );
 
@@ -413,7 +212,7 @@
         assert_eq!(
             vec![meta_b.clone(), meta_a.clone()],
             table
-                .meta_from_entry(&entry)
+                .metas_from_entry(&entry)
                 .expect("getting the metadata on a entry shouldn't fail")
         );
 
@@ -456,7 +255,10 @@
         table.put(&e1).unwrap();
         table.put(&e2).unwrap();
 
-        assert_eq!(None, table.links(req1).expect("links() should not fail"));
+        assert_eq!(
+            None,
+            table.get_links(req1).expect("get_links() should not fail")
+        );
 
         table.add_link(&link).unwrap();
 
@@ -464,9 +266,12 @@
 
         assert_eq!(
             Some(lle),
-            table.links(req1).expect("links() should not fail")
-        );
-        assert_eq!(None, table.links(req2).expect("links() should not fail"));
+            table.get_links(req1).expect("get_links() should not fail")
+        );
+        assert_eq!(
+            None,
+            table.get_links(req2).expect("get_links() should not fail")
+        );
     }
 
     #[test]
@@ -498,7 +303,7 @@
 
         assert_eq!(
             Some(lle),
-            table.links(req1).expect("links() should not fail")
+            table.get_links(req1).expect("get_links() should not fail")
         );
     }
 
@@ -555,32 +360,38 @@
         assert_eq!(
             None,
             table
-                .links(daughter_children)
-                .expect("links() should not fail")
-        );
-        assert_eq!(
-            None,
-            table.links(mom_parent).expect("links() should not fail")
+                .get_links(daughter_children)
+                .expect("get_links() should not fail")
+        );
+        assert_eq!(
+            None,
+            table
+                .get_links(mom_parent)
+                .expect("get_links() should not fail")
         );
         assert_eq!(
             Some(res_children),
-            table.links(mom_children).expect("links() should not fail")
+            table
+                .get_links(mom_children)
+                .expect("get_links() should not fail")
         );
         assert_eq!(
             Some(res_son_parent),
-            table.links(son_parent).expect("links() should not fail")
+            table
+                .get_links(son_parent)
+                .expect("get_links() should not fail")
         );
         assert_eq!(
             Some(res_daughter_parent),
             table
-                .links(daughter_parent)
-                .expect("links() should not fail")
-        );
-    }
-=======
+                .get_links(daughter_parent)
+                .expect("get_links() should not fail")
+        );
+    }
+
+    #[test]
     fn test_standard_suite() {
         standard_suite(&mut test_table());
     }
 
->>>>>>> cba19cfa
 }