--- conflicted
+++ resolved
@@ -1,24 +1,15 @@
 use error::HolochainError;
-<<<<<<< HEAD
 
 use hash_table::{entry::Entry, meta::EntryMeta, HashTable};
-=======
-use hash::HashString;
-use hash_table::{pair::Pair, pair_meta::PairMeta, HashTable};
->>>>>>> 13b0b275
 use key::Key;
 use std::collections::HashMap;
+use hash::HashString;
 
 /// Struct implementing the HashTable Trait by storing the HashTable in memory
 #[derive(Serialize, Debug, Clone, PartialEq, Default)]
 pub struct MemTable {
-<<<<<<< HEAD
     entries: HashMap<String, Entry>,
     metas: HashMap<String, EntryMeta>,
-=======
-    pairs: HashMap<HashString, Pair>,
-    meta: HashMap<HashString, PairMeta>,
->>>>>>> 13b0b275
 }
 
 impl MemTable {
@@ -36,13 +27,8 @@
         Ok(())
     }
 
-<<<<<<< HEAD
-    fn entry(&self, key: &str) -> Result<Option<Entry>, HolochainError> {
+    fn entry(&self, key: &HashString) -> Result<Option<Entry>, HolochainError> {
         Ok(self.entries.get(key).cloned())
-=======
-    fn pair(&self, key: &HashString) -> Result<Option<Pair>, HolochainError> {
-        Ok(self.pairs.get(key).cloned())
->>>>>>> 13b0b275
     }
 
     fn assert_meta(&mut self, meta: &EntryMeta) -> Result<(), HolochainError> {
@@ -50,13 +36,8 @@
         Ok(())
     }
 
-<<<<<<< HEAD
-    fn get_meta(&mut self, key: &str) -> Result<Option<EntryMeta>, HolochainError> {
+    fn get_meta(&mut self, key: &HashString) -> Result<Option<EntryMeta>, HolochainError> {
         Ok(self.metas.get(key).cloned())
-=======
-    fn pair_meta(&mut self, key: &HashString) -> Result<Option<PairMeta>, HolochainError> {
-        Ok(self.meta.get(key).cloned())
->>>>>>> 13b0b275
     }
 
     /// Return all the Metas for an entry
