use holochain_core_types::cas::content::{AddressableContent, Content};

// @TODO are these the correct key names?
// @see https://github.com/holochain/holochain-rust/issues/143
pub const STATUS_NAME: &str = "crud-status";
pub const LINK_NAME: &str = "crud-link";

bitflags! {
    #[derive(Default)]
    /// the CRUD status of a Pair is stored as EntryMeta in the hash table, NOT in the entry itself
    /// statuses are represented as bitflags so we can easily build masks for filtering lookups
    pub struct CrudStatus: u8 {
        const LIVE = 0x01;
        const REJECTED = 0x02;
        const DELETED = 0x04;
        const MODIFIED = 0x08;
        /// CRDT resolution in progress
        const LOCKED = 0x10;
    }
}

impl ToString for CrudStatus {
    fn to_string(&self) -> String {
        // don't do self.bits().to_string() because that spits out values for default() and all()
        // only explicit statuses are safe as strings
        // the expectation is that strings will be stored, referenced and parsed
        match self.to_owned() {
            CrudStatus::LIVE => "1",
            CrudStatus::REJECTED => "2",
            CrudStatus::DELETED => "4",
            CrudStatus::MODIFIED => "8",
            CrudStatus::LOCKED => "16",
            _ => unreachable!(),
        }.to_string()
    }
}

impl<'a> From<&'a String> for CrudStatus {
    fn from(s: &String) -> CrudStatus {
        match s.as_ref() {
            "1" => CrudStatus::LIVE,
            "2" => CrudStatus::REJECTED,
            "4" => CrudStatus::DELETED,
            "8" => CrudStatus::MODIFIED,
            "16" => CrudStatus::LOCKED,
            _ => unreachable!(),
        }
    }
}

impl AddressableContent for CrudStatus {
    fn content(&self) -> Content {
        self.to_string()
    }

    fn from_content(content: &Content) -> Self {
        CrudStatus::from(content)
    }
}

#[cfg(test)]
mod tests {
    use super::CrudStatus;
    use holochain_core_types::{
        cas::{
            content::{
                AddressableContent, AddressableContentTestSuite, Content, ExampleAddressableContent,
            },
            storage::ExampleContentAddressableStorage,
        },
<<<<<<< HEAD
        storage::tests::{test_content_addressable_storage, ExampleContentAddressableStorage},
=======
        eav::eav_round_trip_test_runner,
>>>>>>> 85b2c741
    };

    #[test]
    /// test the CrudStatus bit flags as ints
    fn status_bits() {
        assert_eq!(CrudStatus::default().bits(), 0);
        assert_eq!(CrudStatus::all().bits(), 31);

        assert_eq!(CrudStatus::LIVE.bits(), 1);
        assert_eq!(CrudStatus::REJECTED.bits(), 2);
        assert_eq!(CrudStatus::DELETED.bits(), 4);
        assert_eq!(CrudStatus::MODIFIED.bits(), 8);
        assert_eq!(CrudStatus::LOCKED.bits(), 16);
    }

    #[test]
    /// test that we can build status masks from the CrudStatus bit flags
    fn bitwise() {
        let example_mask = CrudStatus::REJECTED | CrudStatus::DELETED;
        assert!(example_mask.contains(CrudStatus::REJECTED));
        assert!(example_mask.contains(CrudStatus::DELETED));
        assert!(!example_mask.contains(CrudStatus::LIVE));
        assert!(!example_mask.contains(CrudStatus::MODIFIED));
        assert!(!example_mask.contains(CrudStatus::LOCKED));
    }

    #[test]
    fn crud_status_example_eav() {
        let entity_content = ExampleAddressableContent::from_content(&"example".to_string());
        let attribute = "favourite-badge".to_string();
        let value_content: Content = CrudStatus::from_content(&String::from("2")).content();
        eav_round_trip_test_runner(entity_content, attribute, value_content);
    }

    #[test]
    /// show ToString implementation
    fn to_string_test() {
        assert_eq!("1".to_string(), CrudStatus::LIVE.to_string());
        assert_eq!("2".to_string(), CrudStatus::REJECTED.to_string());
        assert_eq!("4".to_string(), CrudStatus::DELETED.to_string());
        assert_eq!("8".to_string(), CrudStatus::MODIFIED.to_string());
        assert_eq!("16".to_string(), CrudStatus::LOCKED.to_string());
    }

    #[test]
    /// show From<String> implementation
    fn from_string_test() {
        assert_eq!(CrudStatus::from(&"1".to_string()), CrudStatus::LIVE);
        assert_eq!(CrudStatus::from(&"2".to_string()), CrudStatus::REJECTED);
        assert_eq!(CrudStatus::from(&"4".to_string()), CrudStatus::DELETED);
        assert_eq!(CrudStatus::from(&"8".to_string()), CrudStatus::MODIFIED);
        assert_eq!(CrudStatus::from(&"16".to_string()), CrudStatus::LOCKED);
    }

    #[test]
    /// show AddressableContent implementation
    fn addressable_content_test() {
        // from_content()
        AddressableContentTestSuite::addressable_content_trait_test::<CrudStatus>(
            String::from("1"),
            CrudStatus::LIVE,
            String::from("QmVaPTddRyjLjMoZnYufWc5M5CjyGNPmFEpp5HtPKEqZFG"),
        );
        AddressableContentTestSuite::addressable_content_trait_test::<CrudStatus>(
            String::from("2"),
            CrudStatus::REJECTED,
            String::from("QmcdyB29uHtqMRZy47MrhaqFqHpHuPr7eUxWWPJbGpSRxg"),
        );
        AddressableContentTestSuite::addressable_content_trait_test::<CrudStatus>(
            String::from("4"),
            CrudStatus::DELETED,
            String::from("QmTPwmaQtBLq9RXbvNyfj46X65YShYzMzn62FFbNYcieEm"),
        );
        AddressableContentTestSuite::addressable_content_trait_test::<CrudStatus>(
            String::from("8"),
            CrudStatus::MODIFIED,
            String::from("QmRKuYmrQu1oMLHDyiA2v66upmEB5JLRqVhVEYXYYM5agi"),
        );
        AddressableContentTestSuite::addressable_content_trait_test::<CrudStatus>(
            String::from("16"),
            CrudStatus::LOCKED,
            String::from("QmaHXADi79HCmmGPYMmdqvyemChRmZPVGyEQYmo6oS2C3a"),
        );
    }

    #[test]
    /// show CAS round trip
    fn cas_round_trip_test() {
        let crud_statuses = vec![
            CrudStatus::LIVE,
            CrudStatus::REJECTED,
            CrudStatus::DELETED,
            CrudStatus::MODIFIED,
            CrudStatus::LOCKED,
        ];
        AddressableContentTestSuite::addressable_content_round_trip::<
            CrudStatus,
            ExampleContentAddressableStorage,
        >(crud_statuses, test_content_addressable_storage());
    }
}<|MERGE_RESOLUTION|>--- conflicted
+++ resolved
@@ -66,13 +66,9 @@
             content::{
                 AddressableContent, AddressableContentTestSuite, Content, ExampleAddressableContent,
             },
-            storage::ExampleContentAddressableStorage,
+            storage::{test_content_addressable_storage, ExampleContentAddressableStorage},
         },
-<<<<<<< HEAD
-        storage::tests::{test_content_addressable_storage, ExampleContentAddressableStorage},
-=======
         eav::eav_round_trip_test_runner,
->>>>>>> 85b2c741
     };
 
     #[test]
