--- conflicted
+++ resolved
@@ -21,9 +21,6 @@
 
 impl ToString for CrudStatus {
     fn to_string(&self) -> String {
-<<<<<<< HEAD
-        self.bits().to_string()
-=======
         // don't do self.bits().to_string() because that spits out values for default() and all()
         // only explicit statuses are safe as strings
         // the expectation is that strings will be stored, referenced and parsed
@@ -35,7 +32,6 @@
             CrudStatus::LOCKED => "16",
             _ => unreachable!(),
         }.to_string()
->>>>>>> dfb5cd02
     }
 }
 
@@ -46,11 +42,7 @@
             "2" => CrudStatus::REJECTED,
             "4" => CrudStatus::DELETED,
             "8" => CrudStatus::MODIFIED,
-<<<<<<< HEAD
-            "255" => CrudStatus::ANY,
-=======
             "16" => CrudStatus::LOCKED,
->>>>>>> dfb5cd02
             _ => unreachable!(),
         }
     }
@@ -70,20 +62,10 @@
 mod tests {
     use super::CrudStatus;
     use cas::{
-<<<<<<< HEAD
-        content::{tests::ExampleAddressableContent, AddressableContent, Content},
-        eav::{
-            tests::{eav_round_trip_test_runner, ExampleEntityAttributeValueStorage},
-            EntityAttributeValue, EntityAttributeValueStorage,
-        },
-    };
-    use std::collections::HashSet;
-=======
         content::AddressableContent,
         storage::{tests::ExampleContentAddressableStorage, ContentAddressableStorage},
     };
     use hash::HashString;
->>>>>>> dfb5cd02
 
     #[test]
     /// test the CrudStatus bit flags as ints
@@ -110,7 +92,6 @@
     }
 
     #[test]
-<<<<<<< HEAD
     fn crud_status_eav() {
         let zip_crud: Vec<(String, CrudStatus)> = vec![
             (String::from("1"), CrudStatus::LIVE),
@@ -135,7 +116,6 @@
         eav_round_trip_test_runner(entity_content, attribute, value_content);
     }
 
-=======
     /// show ToString implementation
     fn to_string_test() {
         assert_eq!("1".to_string(), CrudStatus::LIVE.to_string());
@@ -258,5 +238,4 @@
                 .expect("could not fetch LOCKED"),
         );
     }
->>>>>>> dfb5cd02
 }