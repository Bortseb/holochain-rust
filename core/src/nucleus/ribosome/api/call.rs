use action::{Action, ActionWrapper};
use context::Context;
use holochain_core_types::{dna::zome::capabilities::Membrane, error::HolochainError};
use holochain_wasm_utils::api_serialization::ZomeFnCallArgs;
use instance::RECV_DEFAULT_TIMEOUT_MS;
use nucleus::{
    get_capability_with_zome_call, launch_zome_fn_call,
    ribosome::{api::ZomeApiResult, Runtime},
    state::NucleusState,
    ZomeFnCall,
};
use std::{
    convert::TryFrom,
    sync::{mpsc::channel, Arc, RwLock},
};
use wasmi::{RuntimeArgs, RuntimeValue};

// ZomeFnCallArgs to ZomeFnCall
impl ZomeFnCall {
    fn from_args(args: ZomeFnCallArgs) -> Self {
        ZomeFnCall::new(&args.zome_name, &args.cap_name, &args.fn_name, args.fn_args)
    }
}

/// HcApiFuncIndex::CALL function code
/// args: [0] encoded MemoryAllocation as u32
/// expected complex argument: {zome_name: String, cap_name: String, fn_name: String, args: String}
/// args from API call are converted into a ZomeFnCall
/// Launch an Action::Call with newly formed ZomeFnCall
/// Waits for a ZomeFnResult
/// Returns an HcApiReturnCode as I32
pub fn invoke_call(runtime: &mut Runtime, args: &RuntimeArgs) -> ZomeApiResult {
    // deserialize args
    let args_str = runtime.load_json_string_from_args(&args);

    let input = match ZomeFnCallArgs::try_from(args_str.clone()) {
        Ok(input) => input,
        // Exit on error
        Err(_) => {
            println!("invoke_call failed to deserialize: {:?}", args_str);
            return ribosome_error_code!(ArgumentDeserializationFailed);
        }
    };

    // ZomeFnCallArgs to ZomeFnCall
    let zome_call = ZomeFnCall::from_args(input);

    // Don't allow recursive calls
    if zome_call.same_fn_as(&runtime.zome_call) {
        return ribosome_error_code!(RecursiveCallForbidden);
    }

    // Create Call Action
    let action_wrapper = ActionWrapper::new(Action::Call(zome_call.clone()));
    // Send Action and block
    let (sender, receiver) = channel();
    ::instance::dispatch_action_with_observer(
        &runtime.context.action_channel,
        &runtime.context.observer_channel,
        action_wrapper.clone(),
        move |state: &::state::State| {
            // Observer waits for a ribosome_call_result
            let maybe_result = state.nucleus().zome_call_result(&zome_call);
            match maybe_result {
                Some(result) => {
                    // @TODO never panic in wasm
                    // @see https://github.com/holochain/holochain-rust/issues/159
                    sender
                        .send(result)
                        // the channel stays connected until the first message has been sent
                        // if this fails that means that it was called after having returned done=true
                        .expect("observer called after done");

                    true
                }
                None => false,
            }
        },
    );
    // TODO #97 - Return error if timeout or something failed
    // return Err(_);

    let result = receiver
        .recv_timeout(RECV_DEFAULT_TIMEOUT_MS)
        .expect("observer dropped before done");
    runtime.store_result(result)
}

/// Reduce Call Action
///   1. Checks for correctness of ZomeFnCall inside the Action
///   2. Checks for permission to access Capability
///   3. Execute the exposed Zome function in a separate thread
/// Send the result in a ReturnZomeFunctionResult Action on success or failure like ExecuteZomeFunction
pub(crate) fn reduce_call(
    context: Arc<Context>,
    state: &mut NucleusState,
    action_wrapper: &ActionWrapper,
) {
    // 1.Checks for correctness of ZomeFnCall
    let fn_call = match action_wrapper.action().clone() {
        Action::Call(call) => call,
        _ => unreachable!(),
    };
    // Get Capability
    if state.dna.is_none() {
        // Notify failure
        state
            .zome_calls
            .insert(fn_call.clone(), Some(Err(HolochainError::DnaMissing)));
        return;
    }
    let dna = state.dna.clone().unwrap();
    let maybe_cap = get_capability_with_zome_call(&dna, &fn_call);
    if let Err(fn_res) = maybe_cap {
        // Notify failure
        state
            .zome_calls
            .insert(fn_call.clone(), Some(fn_res.result()));
        return;
    }
    let cap = maybe_cap.unwrap().clone();

    // 2. Checks for permission to access Capability
    // TODO #301 - Do real Capability token check
    let can_call = match cap.cap_type.membrane {
        Membrane::Public => true,
        Membrane::Zome => {
            // TODO #301 - check if caller zome_name is same as called zome_name
            false
        }
        Membrane::Agent => {
            // TODO #301 - check if caller has Agent Capability
            false
        }
        Membrane::ApiKey => {
            // TODO #301 - check if caller has ApiKey Capability
            false
        }
    };
    if !can_call {
        // Notify failure
        state.zome_calls.insert(
            fn_call.clone(),
            Some(Err(HolochainError::DoesNotHaveCapabilityToken)),
        );
        return;
    }

    // 3. Get the exposed Zome function WASM and execute it in a separate thread
    let maybe_code = dna.get_wasm_from_zome_name(fn_call.zome_name.clone());
    let code =
        maybe_code.expect("zome not found, Should have failed before when getting capability.");
    state.zome_calls.insert(fn_call.clone(), None);
    launch_zome_fn_call(context, fn_call, &code, state.dna.clone().unwrap().name);
}

#[cfg(test)]
pub mod tests {
    extern crate tempfile;
    extern crate test_utils;
    extern crate wabt;

    use self::tempfile::tempdir;
    use super::*;
    use context::Context;
    use holochain_cas_implementations::{cas::file::FilesystemStorage, eav::file::EavFileStorage};
<<<<<<< HEAD
    use holochain_core_types::{entry::agent::Agent, error::DnaError, json::JsonString};
    use holochain_dna::{zome::capabilities::Capability, Dna};
    use holochain_net::p2p_network::P2pNetwork;
=======
    use holochain_core_types::{
        dna::{zome::capabilities::Capability, Dna},
        entry::agent::Agent,
        error::DnaError,
        json::JsonString,
    };
>>>>>>> 359a0506
    use instance::{
        tests::{test_instance, TestLogger},
        Observer,
    };
    use nucleus::ribosome::{
        api::{
            tests::{
                test_capability, test_function_name, test_parameters, test_zome_api_function_wasm,
                test_zome_name,
            },
            ZomeApiFunction,
        },
        Defn,
    };
    use persister::SimplePersister;
    use serde_json;
    use std::sync::{mpsc::RecvTimeoutError, Arc, Mutex};
    use test_utils::create_test_dna_with_cap;

    /// dummy commit args from standard test entry
    #[cfg_attr(tarpaulin, skip)]
    pub fn test_bad_args_bytes() -> Vec<u8> {
        let args = ZomeFnCallArgs {
            zome_name: "zome_name".to_string(),
            cap_name: "cap_name".to_string(),
            fn_name: "fn_name".to_string(),
            fn_args: "fn_args".to_string(),
        };
        serde_json::to_string(&args)
            .expect("args should serialize")
            .into_bytes()
    }

    #[cfg_attr(tarpaulin, skip)]
    pub fn test_args_bytes() -> Vec<u8> {
        let args = ZomeFnCallArgs {
            zome_name: test_zome_name(),
            cap_name: test_capability(),
            fn_name: test_function_name(),
            fn_args: test_parameters(),
        };
        serde_json::to_string(&args)
            .expect("args should serialize")
            .into_bytes()
    }

    /// create a test network
    #[cfg_attr(tarpaulin, skip)]
    fn make_mock_net() -> Arc<Mutex<P2pNetwork>> {
        let res = P2pNetwork::new(
            Box::new(|_r| Ok(())),
            &json!({
                "backend": "mock"
            }).into(),
        ).unwrap();
        Arc::new(Mutex::new(res))
    }

    #[cfg_attr(tarpaulin, skip)]
    fn create_context() -> Arc<Context> {
        let file_storage = Arc::new(RwLock::new(
            FilesystemStorage::new(tempdir().unwrap().path().to_str().unwrap()).unwrap(),
        ));
        Arc::new(
            Context::new(
                Agent::generate_fake("alex"),
                Arc::new(Mutex::new(TestLogger { log: Vec::new() })),
                Arc::new(Mutex::new(SimplePersister::new(file_storage.clone()))),
                file_storage.clone(),
                Arc::new(RwLock::new(
                    EavFileStorage::new(tempdir().unwrap().path().to_str().unwrap().to_string())
                        .unwrap(),
                )),
                make_mock_net(),
            ).unwrap(),
        )
    }

    #[cfg_attr(tarpaulin, skip)]
    fn test_reduce_call(
        dna: Dna,
        expected: Result<Result<JsonString, HolochainError>, RecvTimeoutError>,
    ) {
        let context = create_context();

        let zome_call = ZomeFnCall::new("test_zome", "test_cap", "test", "{}");
        let zome_call_action = ActionWrapper::new(Action::Call(zome_call.clone()));

        // Set up instance and process the action
        // let instance = Instance::new();
        let instance = test_instance(dna).expect("Could not initialize test instance");
        let (sender, receiver) = channel();
        let closure = move |state: &::state::State| {
            // Observer waits for a ribosome_call_result
            let opt_res = state.nucleus().zome_call_result(&zome_call);
            match opt_res {
                Some(res) => {
                    // @TODO never panic in wasm
                    // @see https://github.com/holochain/holochain-rust/issues/159
                    sender
                        .send(res)
                        // the channel stays connected until the first message has been sent
                        // if this fails that means that it was called after having returned done=true
                        .expect("observer called after done");

                    true
                }
                None => false,
            }
        };

        let observer = Observer {
            sensor: Box::new(closure),
        };

        let mut state_observers: Vec<Observer> = Vec::new();
        state_observers.push(observer);
        let (_, rx_observer) = channel::<Observer>();
        instance.process_action(zome_call_action, state_observers, &rx_observer, &context);

        let action_result = receiver.recv_timeout(RECV_DEFAULT_TIMEOUT_MS);

        assert_eq!(expected, action_result);
    }

    #[test]
    fn test_call_no_token() {
        let dna = test_utils::create_test_dna_with_wat("test_zome", "test_cap", None);
        let expected = Ok(Err(HolochainError::DoesNotHaveCapabilityToken));
        test_reduce_call(dna, expected);
    }

    #[test]
    fn test_call_no_zome() {
        let dna = test_utils::create_test_dna_with_wat("bad_zome", "test_cap", None);
        let expected = Ok(Err(HolochainError::Dna(DnaError::ZomeNotFound(
            r#"Zome 'test_zome' not found"#.to_string(),
        ))));
        test_reduce_call(dna, expected);
    }

    #[test]
    fn test_call_ok() {
        let wasm = test_zome_api_function_wasm(ZomeApiFunction::Call.as_str());
        let mut capability = Capability::new();
        capability.cap_type.membrane = Membrane::Public;
        let dna = create_test_dna_with_cap(&test_zome_name(), "test_cap", &capability, &wasm);

        // Expecting timeout since there is no function in wasm to call
        let expected = Err(RecvTimeoutError::Disconnected);
        test_reduce_call(dna, expected);
    }
}<|MERGE_RESOLUTION|>--- conflicted
+++ resolved
@@ -164,18 +164,13 @@
     use super::*;
     use context::Context;
     use holochain_cas_implementations::{cas::file::FilesystemStorage, eav::file::EavFileStorage};
-<<<<<<< HEAD
-    use holochain_core_types::{entry::agent::Agent, error::DnaError, json::JsonString};
-    use holochain_dna::{zome::capabilities::Capability, Dna};
     use holochain_net::p2p_network::P2pNetwork;
-=======
     use holochain_core_types::{
         dna::{zome::capabilities::Capability, Dna},
         entry::agent::Agent,
         error::DnaError,
         json::JsonString,
     };
->>>>>>> 359a0506
     use instance::{
         tests::{test_instance, TestLogger},
         Observer,
