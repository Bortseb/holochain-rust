--- conflicted
+++ resolved
@@ -1,13 +1,6 @@
-<<<<<<< HEAD
-use action::{Action, ActionWrapper};
-use agent::state::ActionResponse;
-use holochain_core_types::{get_links_args::GetLinksArgs, json::JsonString};
-use nucleus::ribosome::api::Runtime;
-=======
 use holochain_core_types::cas::content::Address;
 use holochain_wasm_utils::api_serialization::get_links::{GetLinksArgs, GetLinksResult};
 use nucleus::ribosome::Runtime;
->>>>>>> da8059ec
 use serde_json;
 use std::collections::HashSet;
 use wasmi::{RuntimeArgs, RuntimeValue, Trap};
@@ -34,7 +27,7 @@
         .dht()
         .get_links(input.entry_address, input.tag);
 
-    let json = serde_json::to_string(&GetLinksResult {
+    let links_result = GetLinksResult {
         ok: get_links_result.is_ok(),
         links: get_links_result
             .clone()
@@ -46,9 +39,9 @@
             .map_err(|holochain_error| holochain_error.to_string())
             .err()
             .unwrap_or(String::from("")),
-    }).expect("Could not serialize GetLinksResult");
+    };
 
-    runtime.store_utf8(&json)
+    runtime.store_as_json_string(links_result)
 }
 
 #[cfg(test)]
@@ -80,42 +73,6 @@
             .expect("args should serialize")
             .into_bytes()
     }
-<<<<<<< HEAD
-    let input = res_entry.unwrap();
-    // Create GetLinks Action
-    let action_wrapper = ActionWrapper::new(Action::GetLinks(input));
-    // Send Action and block for result
-    let (sender, receiver) = channel();
-    // TODO #338 - lookup in DHT instead when it will be available (for caching). Will also be redesigned with Futures.
-    ::instance::dispatch_action_with_observer(
-        &runtime.context.action_channel,
-        &runtime.context.observer_channel,
-        action_wrapper.clone(),
-        move |state: &::state::State| {
-            // TODO #338 - lookup in DHT instead when it will be available. Will also be redesigned with Futures.
-            let mut actions_copy = state.agent().actions();
-            match actions_copy.remove(&action_wrapper) {
-                Some(v) => {
-                    // @TODO never panic in wasm
-                    // @see https://github.com/holochain/holochain-rust/issues/159
-                    sender
-                        .send(v)
-                        // the channel stays connected until the first message has been sent
-                        // if this fails that means that it was called after having returned done=true
-                        .expect("observer called after done");
-                    true
-                }
-                None => false,
-            }
-        },
-    );
-    // TODO #97 - Return error if timeout or something failed
-    // return Err(_);
-    let action_result = receiver.recv().expect("observer dropped before done");
-    if let ActionResponse::GetLinks(maybe_links) = action_result {
-        if let Ok(link_list) = maybe_links {
-            return runtime.store_json_string(JsonString::from(link_list));
-=======
 
     #[test]
     fn returns_list_of_links() {
@@ -141,7 +98,6 @@
                 &initialized_context,
             )).expect("Could not commit entry for testing");
             entry_hashes.push(hash);
->>>>>>> da8059ec
         }
 
         let link1 = Link::new(&entry_hashes[0], &entry_hashes[1], "test-tag");
