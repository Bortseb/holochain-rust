//! Module for ZomeApiFunctions
//! ZomeApiFunctions are the functions provided by the ribosome that are callable by Zomes.

pub mod call;
pub mod commit;
pub mod debug;
pub mod get_entry;
pub mod get_links;
pub mod init_globals;
use context::Context;
use holochain_dna::zome::capabilities::ReservedCapabilityNames;
<<<<<<< HEAD
use holochain_wasm_utils::{error::HcApiReturnCode, memory_allocation::SinglePageAllocation};
=======
use holochain_wasm_utils::{error::HcApiReturnCode, SinglePageAllocation};
>>>>>>> 372bab2f
use nucleus::{
    ribosome::{
        api::{
            call::invoke_call, commit::invoke_commit_app_entry, debug::invoke_debug,
            get_entry::invoke_get_entry, init_globals::invoke_init_globals,
        },
        memory::SinglePageManager,
        Defn,
    },
    ZomeFnCall,
};
use num_traits::FromPrimitive;
use std::{str::FromStr, sync::Arc};
use wasmi::{
    self, Error as InterpreterError, Externals, FuncInstance, FuncRef, ImportsBuilder,
    ModuleImportResolver, ModuleInstance, NopExternals, RuntimeArgs, RuntimeValue, Signature, Trap,
    TrapKind, ValueType,
};

//--------------------------------------------------------------------------------------------------
// ZOME API FUNCTION DEFINITIONS
//--------------------------------------------------------------------------------------------------

/// Enumeration of all the Zome Functions known and usable in Zomes.
/// Enumeration can convert to str.
#[repr(usize)]
#[derive(FromPrimitive, Debug, PartialEq, Eq)]
pub enum ZomeApiFunction {
    /// Error index for unimplemented functions
    MissingNo = 0,

    /// Abort is a way to receive useful debug info from
    /// assemblyscript memory allocators
    /// message: mem address in the wasm memory for an error message
    /// filename: mem address in the wasm memory for a filename
    /// line: line number
    /// column: column number
    Abort,

    /// Zome API

    /// send debug information to the log
    /// debug(s: String)
    Debug,

    /// Commit an app entry to source chain
    /// commit_entry(entry_type: String, entry_content: String) -> Hash
    CommitAppEntry,

    /// Get an app entry from source chain by key (header hash)
    /// get_entry(key: String) -> Pair
    GetAppEntry,

    /// Init App Globals
    /// hc_init_globals() -> InitGlobalsOutput
    InitGlobals,

    /// Call a zome function in a different capability or zome
    /// hc_call(zome_name: String, cap_name: String, fn_name: String, args: String);
    Call,
}

impl Defn for ZomeApiFunction {
    fn as_str(&self) -> &'static str {
        match *self {
            ZomeApiFunction::MissingNo => "",
            ZomeApiFunction::Abort => "abort",
            ZomeApiFunction::Debug => "hc_debug",
            ZomeApiFunction::CommitAppEntry => "hc_commit_entry",
            ZomeApiFunction::GetAppEntry => "hc_get_entry",
            ZomeApiFunction::InitGlobals => "hc_init_globals",
            ZomeApiFunction::Call => "hc_call",
        }
    }

    fn str_to_index(s: &str) -> usize {
        match ZomeApiFunction::from_str(s) {
            Ok(i) => i as usize,
            Err(_) => ZomeApiFunction::MissingNo as usize,
        }
    }

    fn from_index(i: usize) -> Self {
        match FromPrimitive::from_usize(i) {
            Some(v) => v,
            None => ZomeApiFunction::MissingNo,
        }
    }

    fn capability(&self) -> ReservedCapabilityNames {
        // Zome API Functions are not part of any zome and capability
        // @TODO architecture issue?
        // @see https://github.com/holochain/holochain-rust/issues/299
        unreachable!();
    }
}

impl FromStr for ZomeApiFunction {
    type Err = &'static str;
    fn from_str(s: &str) -> Result<Self, Self::Err> {
        match s {
            "abort" => Ok(ZomeApiFunction::Abort),
            "hc_debug" => Ok(ZomeApiFunction::Debug),
            "hc_commit_entry" => Ok(ZomeApiFunction::CommitAppEntry),
            "hc_get_entry" => Ok(ZomeApiFunction::GetAppEntry),
            "hc_init_globals" => Ok(ZomeApiFunction::InitGlobals),
            "hc_call" => Ok(ZomeApiFunction::Call),
            _ => Err("Cannot convert string to ZomeApiFunction"),
        }
    }
}

impl ZomeApiFunction {
    pub fn as_fn(&self) -> (fn(&mut Runtime, &RuntimeArgs) -> Result<Option<RuntimeValue>, Trap>) {
        /// does nothing, escape hatch so the compiler can enforce exhaustive matching below
        fn noop(_runtime: &mut Runtime, _args: &RuntimeArgs) -> Result<Option<RuntimeValue>, Trap> {
            Ok(Some(RuntimeValue::I32(0 as i32)))
        }

        // TODO Implement a proper "abort" function for handling assemblyscript aborts
        // @see: https://github.com/holochain/holochain-rust/issues/324

        match *self {
            ZomeApiFunction::MissingNo => noop,
            ZomeApiFunction::Abort => noop,
            ZomeApiFunction::Debug => invoke_debug,
            ZomeApiFunction::CommitAppEntry => invoke_commit_app_entry,
            ZomeApiFunction::GetAppEntry => invoke_get_entry,
            ZomeApiFunction::InitGlobals => invoke_init_globals,
            ZomeApiFunction::Call => invoke_call,
        }
    }
}

//--------------------------------------------------------------------------------------------------
// Wasm call
//--------------------------------------------------------------------------------------------------

/// Object holding data to pass around to invoked Zome API functions
#[derive(Clone)]
pub struct Runtime {
    pub context: Arc<Context>,
    pub result: String,
    memory_manager: SinglePageManager,
    zome_call: ZomeFnCall,
    pub app_name: String,
}

impl Runtime {
    /// Load a string stored in wasm memory.
    /// Input RuntimeArgs should only have one input which is the encoded allocation holding
    /// the complex data as an utf8 string.
    /// Returns the utf8 string.
    pub fn load_utf8_from_args(&self, args: &RuntimeArgs) -> String {
        // @TODO don't panic in WASM
        // @see https://github.com/holochain/holochain-rust/issues/159
        assert_eq!(1, args.len());

        // Read complex argument serialized in memory
        let encoded_allocation: u32 = args.nth(0);
        let allocation = SinglePageAllocation::new(encoded_allocation);
        // Handle empty allocation edge case
        if let Err(HcApiReturnCode::Success) = allocation {
            return String::new();
        }
        let allocation = allocation
            // @TODO don't panic in WASM
            // @see https://github.com/holochain/holochain-rust/issues/159
            .expect("received error instead of valid encoded allocation");
        let bin_arg = self.memory_manager.read(allocation);

        // convert complex argument
        String::from_utf8(bin_arg)
            // @TODO don't panic in WASM
            // @see https://github.com/holochain/holochain-rust/issues/159
            .unwrap()
    }

    /// Store a string in wasm memory.
    /// Input should be a a json string.
    /// Returns a Result suitable to return directly from a zome API function, i.e. an encoded allocation
    pub fn store_utf8(&mut self, json_str: &str) -> Result<Option<RuntimeValue>, Trap> {
        // write str to runtime memory
        let mut s_bytes: Vec<_> = json_str.to_string().into_bytes();
        s_bytes.push(0); // Add string terminate character (important)

        let allocation_of_result = self.memory_manager.write(&s_bytes);
        if allocation_of_result.is_err() {
            return Err(Trap::new(TrapKind::MemoryAccessOutOfBounds));
        }

        let encoded_allocation = allocation_of_result
            // @TODO don't panic in WASM
            // @see https://github.com/holochain/holochain-rust/issues/159
            .unwrap()
            .encode();

        // Return success in i32 format
        Ok(Some(RuntimeValue::I32(encoded_allocation as i32)))
    }
}

/// Executes an exposed function in a wasm binary
/// Multithreaded function
/// panics if wasm isn't valid
pub fn call(
    app_name: &str,
    context: Arc<Context>,
    wasm: Vec<u8>,
    zome_call: &ZomeFnCall,
    parameters: Option<Vec<u8>>,
) -> Result<Runtime, InterpreterError> {
    // Create wasm module from wasm binary
    let module = wasmi::Module::from_buffer(wasm).expect("wasm should be valid");

    // invoke_index and resolve_func work together to enable callable host functions
    // within WASM modules, which is how the core API functions
    // read about the Externals trait for more detail

    // Correlate the indexes of core API functions with a call to the actual function
    // by implementing the Externals wasmi trait for Runtime
    impl Externals for Runtime {
        fn invoke_index(
            &mut self,
            index: usize,
            args: RuntimeArgs,
        ) -> Result<Option<RuntimeValue>, Trap> {
            let zf = ZomeApiFunction::from_index(index);
            match zf {
                ZomeApiFunction::MissingNo => panic!("unknown function index"),
                // convert the function to its callable form and call it with the given arguments
                _ => zf.as_fn()(self, &args),
            }
        }
    }

    // Correlate the names of the core ZomeApiFunction's with their indexes
    // and declare its function signature (which is always the same)
    struct RuntimeModuleImportResolver;
    impl ModuleImportResolver for RuntimeModuleImportResolver {
        fn resolve_func(
            &self,
            field_name: &str,
            _signature: &Signature,
        ) -> Result<FuncRef, InterpreterError> {
            let api_fn = match ZomeApiFunction::from_str(&field_name) {
                Ok(api_fn) => api_fn,
                Err(_) => {
                    return Err(InterpreterError::Function(format!(
                        "host module doesn't export function with name {}",
                        field_name
                    )));
                }
            };

            match api_fn {
                // Abort is a way to receive useful debug info from
                // assemblyscript memory allocators, see enum definition for function signature
                ZomeApiFunction::Abort => Ok(FuncInstance::alloc_host(
                    Signature::new(
                        &[
                            ValueType::I32,
                            ValueType::I32,
                            ValueType::I32,
                            ValueType::I32,
                        ][..],
                        None,
                    ),
                    api_fn as usize,
                )),
                // All of our Zome API Functions have the same signature
                _ => Ok(FuncInstance::alloc_host(
                    Signature::new(&[ValueType::I32][..], Some(ValueType::I32)),
                    api_fn as usize,
                )),
            }
        }
    }

    // Create Imports with previously described Resolver
    let mut imports = ImportsBuilder::new();
    imports.push_resolver("env", &RuntimeModuleImportResolver);

    // Create module instance from wasm module, and start it if start is defined
    let wasm_instance = ModuleInstance::new(&module, &imports)
        .expect("Failed to instantiate module")
        .run_start(&mut NopExternals)?;

    // write input arguments for module call in memory Buffer
    let input_parameters: Vec<_> = parameters.unwrap_or_default();

    // instantiate runtime struct for passing external state data over wasm but not to wasm
    let mut runtime = Runtime {
        context,
        result: String::new(),
        memory_manager: SinglePageManager::new(&wasm_instance),
        zome_call: zome_call.clone(),
        app_name: app_name.to_string(),
    };

    // scope for mutable borrow of runtime
    let encoded_allocation_of_input: u32;
    {
        let mut_runtime = &mut runtime;
        let allocation_of_input = mut_runtime.memory_manager.write(&input_parameters);
        encoded_allocation_of_input = allocation_of_input.unwrap().encode();
    }

    // scope for mutable borrow of runtime
    let encoded_allocation_of_output: i32;
    {
        let mut_runtime = &mut runtime;

        // invoke function in wasm instance
        // arguments are info for wasm on how to retrieve complex input arguments
        // which have been set in memory module
        encoded_allocation_of_output = wasm_instance
            .invoke_export(
                zome_call.fn_name.clone().as_str(),
                &[RuntimeValue::I32(encoded_allocation_of_input as i32)],
                mut_runtime,
            )?
            .unwrap()
            .try_into()
            .unwrap();
    }

    let allocation_of_output = SinglePageAllocation::new(encoded_allocation_of_output as u32);

    // retrieve invoked wasm function's result that got written in memory
    if let Ok(valid_allocation) = allocation_of_output {
        let result = runtime.memory_manager.read(valid_allocation);
        runtime.result = String::from_utf8(result).unwrap();
    }

    Ok(runtime.clone())
}

#[cfg(test)]
pub mod tests {
    extern crate holochain_agent;
    extern crate wabt;
    use self::wabt::Wat2Wasm;
    extern crate test_utils;
    use super::ZomeApiFunction;
    use context::Context;
    use instance::{
        tests::{test_context_and_logger, TestLogger},
        Instance,
    };
    use nucleus::{
        ribosome::{
            api::{call, Runtime},
            callback::{tests::test_callback_instance, Callback},
            Defn,
        },
        ZomeFnCall,
    };
    use std::{
        str::FromStr,
        sync::{Arc, Mutex},
    };

    use holochain_dna::zome::capabilities::ReservedCapabilityNames;

    /// generates the wasm to dispatch any zome API function with a single memomry managed runtime
    /// and bytes argument
    pub fn test_zome_api_function_wasm(canonical_name: &str) -> Vec<u8> {
        Wat2Wasm::new()
            .canonicalize_lebs(false)
            .write_debug_names(true)
            .convert(
                // We don't expect everyone to be a pro at hand-coding WAT so here's a "how to".
                // WAT does not have comments so code is duplicated in the comments here.
                //
                // How this works:
                //
                // root of the s-expression tree
                // (module ...)
                //
                // imports must be the first expressions in a module
                // imports the fn from the rust environment using its canonical zome API function
                // name as the function named `$zome_api_function` in WAT
                // define the signature as 1 input, 1 output
                // (import "env" "<canonical name>"
                //      (func $zome_api_function
                //          (param i32)
                //          (result i32)
                //      )
                // )
                //
                // only need 1 page of memory for testing
                // (memory 1)
                //
                // all modules compiled with rustc must have an export named "memory" (or fatal)
                // (export "memory" (memory 0))
                //
                // define and export the test function that will be called from the
                // ribosome rust implementation, where "test" is the fourth arg to `call`
                // @see `test_zome_api_function_runtime`
                // @see nucleus::ribosome::call
                // (func (export "test") ...)
                //
                // define the memory allocation for the memory manager that the serialized input
                // struct can be found across as an i32 to the exported function, also the function
                // return type is i32
                // (param $allocation i32)
                // (result i32)
                //
                // call the imported function and pass the exported function arguments straight
                // through, let the return also fall straight through
                // `get_local` maps the relevant arguments in the local scope
                // (call
                //      $zome_api_function
                //      (get_local $allocation)
                // )
                format!(
                    r#"
(module
    (import "env" "{}"
        (func $zome_api_function
            (param i32)
            (result i32)
        )
    )

    (memory 1)
    (export "memory" (memory 0))

    (func
        (export "test")
            (param $allocation i32)
            (result i32)

        (call
            $zome_api_function
            (get_local $allocation)
        )
    )
)
                "#,
                    canonical_name
                ),
            )
            .unwrap()
            .as_ref()
            .to_vec()
    }

    /// dummy zome name
    pub fn test_zome_name() -> String {
        "test_zome".to_string()
    }

    /// dummy capability
    pub fn test_capability() -> String {
        ReservedCapabilityNames::MissingNo.as_str().to_string()
    }

    /// dummy zome API function name
    pub fn test_function_name() -> String {
        "test".to_string()
    }

    /// dummy parameters for a zome API function call
    pub fn test_parameters() -> String {
        String::new()
    }

    /// calls the zome API function with passed bytes argument using the instance runtime
    /// returns the runtime after the call completes
    pub fn test_zome_api_function_call(
        app_name: &str,
        context: Arc<Context>,
        logger: Arc<Mutex<TestLogger>>,
        _instance: &Instance,
        wasm: &Vec<u8>,
        args_bytes: Vec<u8>,
    ) -> (Runtime, Arc<Mutex<TestLogger>>) {
        let zome_call = ZomeFnCall::new(
            &test_zome_name(),
            &test_capability(),
            &test_function_name(),
            &test_parameters(),
        );
        (
            call(
                &app_name,
                context,
                wasm.clone(),
                &zome_call,
                Some(args_bytes),
            ).expect("test should be callable"),
            logger,
        )
    }

    /// given a canonical zome API function name and args as bytes:
    /// - builds wasm with test_zome_api_function_wasm
    /// - builds dna and test instance
    /// - calls the zome API function with passed bytes argument using the instance runtime
    /// - returns the runtime after the call completes
    pub fn test_zome_api_function_runtime(
        canonical_name: &str,
        args_bytes: Vec<u8>,
    ) -> (Runtime, Arc<Mutex<TestLogger>>) {
        let wasm = test_zome_api_function_wasm(canonical_name);
        let dna = test_utils::create_test_dna_with_wasm(
            &test_zome_name(),
            &test_capability(),
            wasm.clone(),
        );
        //let instance = test_instance(dna.clone());
        let instance =
            test_callback_instance(&test_zome_name(), Callback::ValidateCommit.as_str(), 0);

        let (c, logger) = test_context_and_logger("joan");
        let context = instance.initialize_context(c);

        test_zome_api_function_call(
            &dna.name.to_string(),
            context,
            logger,
            &instance,
            &wasm,
            args_bytes,
        )
    }

    #[test]
    /// test the FromStr implementation for ZomeApiFunction
    fn test_from_str() {
        assert_eq!(
            ZomeApiFunction::Debug,
            ZomeApiFunction::from_str("hc_debug").unwrap(),
        );
        assert_eq!(
            ZomeApiFunction::CommitAppEntry,
            ZomeApiFunction::from_str("hc_commit_entry").unwrap(),
        );
        assert_eq!(
            ZomeApiFunction::GetAppEntry,
            ZomeApiFunction::from_str("hc_get_entry").unwrap(),
        );

        assert_eq!(
            "Cannot convert string to ZomeApiFunction",
            ZomeApiFunction::from_str("foo").unwrap_err(),
        );
    }

}<|MERGE_RESOLUTION|>--- conflicted
+++ resolved
@@ -9,12 +9,9 @@
 pub mod init_globals;
 use context::Context;
 use holochain_dna::zome::capabilities::ReservedCapabilityNames;
-<<<<<<< HEAD
 use holochain_wasm_utils::{error::HcApiReturnCode, memory_allocation::SinglePageAllocation};
-=======
-use holochain_wasm_utils::{error::HcApiReturnCode, SinglePageAllocation};
->>>>>>> 372bab2f
 use nucleus::{
+    memory::SinglePageManager,
     ribosome::{
         api::{
             call::invoke_call, commit::invoke_commit_app_entry, debug::invoke_debug,
