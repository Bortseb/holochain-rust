--- conflicted
+++ resolved
@@ -19,10 +19,6 @@
     memory::SinglePageManager,
     ribosome::{
         api::{
-<<<<<<< HEAD
-            link_entries::invoke_link_entries,
-=======
->>>>>>> 76abc46a
             call::invoke_call, commit::invoke_commit_app_entry, debug::invoke_debug,
             get_entry::invoke_get_entry, init_globals::invoke_init_globals,
         },
