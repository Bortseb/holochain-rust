--- conflicted
+++ resolved
@@ -32,13 +32,8 @@
 /// encoded_allocation_of_input : encoded memory offset and length of the memory allocation
 /// holding input arguments
 #[no_mangle]
-<<<<<<< HEAD
-pub extern "C" fn debug_hello_dispatch(encoded_allocation_of_input: usize) -> i32 {
+pub extern "C" fn debug_hello(encoded_allocation_of_input: usize) -> i32 {
   let mut mem_stack = SinglePageStack::from_encoded(encoded_allocation_of_input as u32);
-=======
-pub extern "C" fn debug_hello(encoded_allocation_of_input: usize) -> i32 {
-  let mut mem_stack = SinglePageStack::new_from_encoded(encoded_allocation_of_input as u32);
->>>>>>> cba19cfa
   hdk_debug(&mut mem_stack, "Hello world!");
   return 0;
 }
@@ -47,13 +42,8 @@
 /// encoded_allocation_of_input : encoded memory offset and length of the memory allocation
 /// holding input arguments
 #[no_mangle]
-<<<<<<< HEAD
-pub extern "C" fn debug_multiple_dispatch(encoded_allocation_of_input: usize) -> i32 {
+pub extern "C" fn debug_multiple(encoded_allocation_of_input: usize) -> i32 {
   let mut mem_stack = SinglePageStack::from_encoded(encoded_allocation_of_input as u32);
-=======
-pub extern "C" fn debug_multiple(encoded_allocation_of_input: usize) -> i32 {
-  let mut mem_stack = SinglePageStack::new_from_encoded(encoded_allocation_of_input as u32);
->>>>>>> cba19cfa
   hdk_debug(&mut mem_stack, "Hello");
   hdk_debug(&mut mem_stack, "world");
   hdk_debug(&mut mem_stack, "!");
