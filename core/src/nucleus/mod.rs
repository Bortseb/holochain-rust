pub mod ribosome;

use error::HolochainError;
use holochain_dna::{
    zome::capabilities::{ReservedCapabilityNames, ReservedFunctionNames}, Dna,
};
use instance::Observer;
use snowflake;
use state;
use std::{
    collections::HashMap, sync::{
        mpsc::{channel, Sender}, Arc,
    }, thread,
};

#[derive(Clone, Debug, PartialEq)]
pub enum NucleusStatus {
    New,
    Initializing,
    Initialized,
    InitializationFailed(String),
}

impl Default for NucleusStatus {
    fn default() -> Self {
        NucleusStatus::New
    }
}

#[derive(Clone, Debug, PartialEq, Default)]
pub struct NucleusState {
    dna: Option<Dna>,
    status: NucleusStatus,
    ribosome_calls: HashMap<FunctionCall, Option<Result<String, HolochainError>>>,
}

impl NucleusState {
    pub fn new() -> Self {
        NucleusState {
            dna: None,
            status: NucleusStatus::New,
            ribosome_calls: HashMap::new(),
        }
    }

    pub fn ribosome_call_result(
        &self,
        function_call: &FunctionCall,
    ) -> Option<Result<String, HolochainError>> {
        match self.ribosome_calls.get(function_call) {
            None => None,
            Some(value) => value.clone(),
        }
    }

    pub fn has_initialized(&self) -> bool {
        self.status == NucleusStatus::Initialized
    }

    pub fn has_initialization_failed(&self) -> bool {
        match self.status {
            NucleusStatus::InitializationFailed(_) => true,
            _ => false,
        }
    }

    // Getters
    pub fn dna(&self) -> Option<Dna> {
        self.dna.clone()
    }
    pub fn status(&self) -> NucleusStatus {
        self.status.clone()
    }
}

/// Struct holding data for requesting the execution of a Zome function (ExecutionZomeFunction Action)
#[derive(Clone, Debug, PartialEq, Eq, Hash)]
pub struct FunctionCall {
    id: snowflake::ProcessUniqueId,
    pub zome: String,
    pub capability: String,
    pub function: String,
    pub parameters: String,
}

impl FunctionCall {
    pub fn new<S: Into<String>>(zome: S, capability: S, function: S, parameters: S) -> Self {
        FunctionCall {
            id: snowflake::ProcessUniqueId::new(),
            zome: zome.into(),
            capability: capability.into(),
            function: function.into(),
            parameters: parameters.into(),
        }
    }
}

/// WIP - Struct for holding data when requesting an Entry Validation (ValidateEntry Action)
#[derive(Clone, Debug, PartialEq, Eq)]
pub struct EntrySubmission {
    pub zome_name: String,
    pub type_name: String,
    pub entry_content: String,
}

impl EntrySubmission {
    pub fn new<S: Into<String>>(zome_name: S, type_name: S, content: S) -> Self {
        EntrySubmission {
            zome_name: zome_name.into(),
            type_name: type_name.into(),
            entry_content: content.into(),
        }
    }
}

/// Dispatch ExecuteZoneFunction to and block until call has finished.
pub fn call_zome_and_wait_for_result(
    call: FunctionCall,
    action_channel: &Sender<::state::ActionWrapper>,
    observer_channel: &Sender<Observer>,
) -> Result<String, HolochainError> {
    let call_action = super::state::Action::Nucleus(Action::ExecuteZomeFunction(call.clone()));

    // Dispatch action with observer closure that waits for a result in the state
    let (sender, receiver) = channel();
    ::instance::dispatch_action_with_observer(
        action_channel,
        observer_channel,
        call_action,
        move |state: &super::state::State| {
            if let Some(result) = state.nucleus().ribosome_call_result(&call) {
                sender
                    .send(result.clone())
                    .expect("local channel to be open");
                true
            } else {
                false
            }
        },
    );

    // Block until we got that result through the channel:
    receiver.recv().expect("local channel to work")
}

/// Dispatch ExecuteZoneFunction to Instance and block until call has finished.
/// for test only??
pub fn call_and_wait_for_result(
    call: FunctionCall,
    instance: &mut super::instance::Instance,
) -> Result<String, HolochainError> {
    let call_action = super::state::Action::Nucleus(Action::ExecuteZomeFunction(call.clone()));

    // Dispatch action with observer closure that waits for a result in the state
    let (sender, receiver) = channel();
    instance.dispatch_with_observer(call_action, move |state: &super::state::State| {
        if let Some(result) = state.nucleus().ribosome_call_result(&call) {
            sender
                .send(result.clone())
                .expect("local channel to be open");
            true
        } else {
            false
        }
    });

    // Block until we got that result through the channel:
    receiver.recv().expect("local channel to work")
}

#[derive(Clone, Debug, PartialEq)]
pub struct FunctionResult {
    call: FunctionCall,
    result: Result<String, HolochainError>,
}

impl FunctionResult {
    fn new(call: FunctionCall, result: Result<String, HolochainError>) -> Self {
        FunctionResult { call, result }
    }
}

/// Enum of all Actions that mutates the Nucleus's state
#[derive(Clone, Debug, PartialEq)]
#[allow(unknown_lints)]
#[allow(large_enum_variant)]
pub enum Action {
    InitApplication(Dna),
    ReturnInitializationResult(Option<String>),
    ExecuteZomeFunction(FunctionCall),
    ReturnZomeFunctionResult(FunctionResult),
    ValidateEntry(EntrySubmission),
}

/// Reduce ReturnInitializationResult Action
/// On initialization success, set Initialized status
/// otherwise set the failed message
fn reduce_rir(nucleus_state: &mut NucleusState, result: &Option<String>) {
    if nucleus_state.status != NucleusStatus::Initializing {
        (*nucleus_state).status = NucleusStatus::InitializationFailed(
            "reduce of ReturnInitializationResult attempted when status != Initializing"
                .to_string(),
        );
    } else {
        match result {
            None => (*nucleus_state).status = NucleusStatus::Initialized,
            Some(err) => (*nucleus_state).status = NucleusStatus::InitializationFailed(err.clone()),
        };
    }
}

/// Helper
fn return_initialization_result(
    result: Option<String>,
    action_channel: &Sender<state::ActionWrapper>,
) {
    action_channel
        .send(state::ActionWrapper::new(state::Action::Nucleus(
            Action::ReturnInitializationResult(result),
        )))
        .expect("action channel to be open in reducer");
}

/// Reduce InitApplication Action
/// Initialize Nucleus by setting the DNA
/// and sending ExecuteFunction Action of genesis of each zome
fn reduce_ia(
    nucleus_state: &mut NucleusState,
    dna: &Dna,
    action_channel: &Sender<state::ActionWrapper>,
    observer_channel: &Sender<Observer>,
) {
    match nucleus_state.status {
        NucleusStatus::New => {
            // Update status
            nucleus_state.status = NucleusStatus::Initializing;

            // Set DNA
            nucleus_state.dna = Some(dna.clone());

            // Create & launch thread
            let action_channel = action_channel.clone();
            let observer_channel = observer_channel.clone();
            let dna_clone = dna.clone();

            thread::spawn(move || {
                //  Call each Zome's genesis() with an ExecuteZomeFunction Action
                for zome in dna_clone.zomes {
                    // Make ExecuteZomeFunction Action for genesis()
                    let call = FunctionCall::new(
                        zome.name,
                        ReservedCapabilityNames::LifeCycle.as_str().to_string(),
                        ReservedFunctionNames::Genesis.as_str().to_string(),
                        "".to_string(),
                    );

                    // Call Genesis and wait
                    let call_result =
                        call_zome_and_wait_for_result(call, &action_channel, &observer_channel);

                    // genesis returns a string
                    // "" == success, otherwise error value
                    match call_result {
                        // not okay if genesis returned an value
                        Ok(ref s) if s != "" => {
                            // Send a failed ReturnInitializationResult Action
                            return_initialization_result(Some(s.to_string()), &action_channel);

                            // Kill thread
                            // TODO - Instead, Keep track of each zome's initialization.
                            // @see https://github.com/holochain/holochain-rust/issues/78
                            // Mark this one as failed and continue with other zomes
                            return;
                        }
                        // its okay if hc_lifecycle or genesis not present
                        Ok(_) | Err(HolochainError::CapabilityNotFound(_)) => { /* NA */ }
                        Err(HolochainError::ErrorGeneric(ref msg))
                            if msg == "Function: Module doesn\'t have export genesis_dispatch" =>
                        { /* NA */ }
                        // Init fails if something failed in genesis called
                        Err(err) => {
                            // TODO - Create test for this edge case
                            // @see https://github.com/holochain/holochain-rust/issues/78
                            // Send a failed ReturnInitializationResult Action
                            return_initialization_result(Some(err.to_string()), &action_channel);

                            // Kill thread
                            // TODO - Instead, Keep track of each zome's initialization.
                            // @see https://github.com/holochain/holochain-rust/issues/78
                            // Mark this one as failed and continue with other zomes
                            return;
                        }
                    }
                }
                // Send Succeeded ReturnInitializationResult Action
                return_initialization_result(None, &action_channel);
            });
        }
        _ => {
            // Send bad start state ReturnInitializationResult Action
            return_initialization_result(
                Some("Nucleus already initialized or initializing".to_string()),
                &action_channel,
            );
        }
    }
}

/// Reduce ExecuteZomeFunction Action
/// Execute an exposed Zome function in a seperate thread and send the result in
/// a ReturnZomeFunctionResult Action on success or failure
fn reduce_ezf(
    nucleus_state: &mut NucleusState,
    fc: &FunctionCall,
    action_channel: &Sender<state::ActionWrapper>,
    observer_channel: &Sender<Observer>,
) {
    let function_call = fc.clone();
    let mut has_error = false;
    let mut result = FunctionResult::new(
        fc.clone(),
        Err(HolochainError::ErrorGeneric("[]".to_string())),
    );

    if let Some(ref dna) = nucleus_state.dna {
        if let Some(ref zome) = dna.get_zome(&fc.zome) {
            if let Some(ref wasm) = dna.get_capability(zome, &fc.capability) {
                nucleus_state.ribosome_calls.insert(fc.clone(), None);

                let action_channel = action_channel.clone();
                let tx_observer = observer_channel.clone();
                let code = wasm.code.clone();

                thread::spawn(move || {
                    let result: FunctionResult;
                    match ribosome::call(
                        &action_channel,
                        &tx_observer,
                        code,
                        &function_call.function.clone(),
                        Some(function_call.clone().parameters.into_bytes()),
                    ) {
                        Ok(runtime) => {
                            result =
                                FunctionResult::new(function_call, Ok(runtime.result.to_string()));
                        }

                        Err(ref error) => {
                            result = FunctionResult::new(
                                function_call,
                                Err(HolochainError::ErrorGeneric(format!("{}", error))),
                            );
                        }
                    }

                    // Send ReturnResult Action
                    action_channel
                        .send(state::ActionWrapper::new(state::Action::Nucleus(
                            Action::ReturnZomeFunctionResult(result),
                        )))
                        .expect("action channel to be open in reducer");
                });
            } else {
                has_error = true;
                result = FunctionResult::new(
                    fc.clone(),
                    Err(HolochainError::CapabilityNotFound(format!(
                        "Capability '{}' not found in Zome '{}'",
                        &fc.capability, &fc.zome
                    ))),
                );
            }
        } else {
            has_error = true;
            result = FunctionResult::new(
                fc.clone(),
                Err(HolochainError::ZomeNotFound(format!(
                    "Zome '{}' not found",
                    &fc.zome
                ))),
            );
        }
    } else {
        has_error = true;
        result = FunctionResult::new(fc.clone(), Err(HolochainError::DnaMissing));
    }
    if has_error {
        action_channel
            .send(state::ActionWrapper::new(state::Action::Nucleus(
                Action::ReturnZomeFunctionResult(result),
            )))
            .expect("action channel to be open in reducer");
    }
}

/// Reduce ValidateEntry Action
/// Validate an Entry by calling its validation function
fn reduce_ve(nucleus_state: &mut NucleusState, es: &EntrySubmission) {
    let mut _has_entry_type = false;

    // must have entry_type
    if let Some(ref dna) = nucleus_state.dna {
        if let Some(ref _wasm) =
            dna.get_validation_bytecode_for_entry_type(&es.zome_name, &es.type_name)
        {
            // TODO #61 validate()
            // Do same thing as Action::ExecuteZomeFunction
            _has_entry_type = true;
        }
    }
}

/// Reduce state of Nucleus according to action.
/// Note: Can't block when dispatching action here because we are inside the reduce's mutex
pub fn reduce(
    old_state: Arc<NucleusState>,
    action: &state::Action,
    action_channel: &Sender<state::ActionWrapper>,
    observer_channel: &Sender<Observer>,
) -> Arc<NucleusState> {
    match *action {
        state::Action::Nucleus(ref nucleus_action) => {
            let mut new_nucleus_state: NucleusState = (*old_state).clone();

            match *nucleus_action {
                Action::ReturnInitializationResult(ref result) => {
                    reduce_rir(&mut new_nucleus_state, result);
                }

                Action::InitApplication(ref dna) => {
                    reduce_ia(
                        &mut new_nucleus_state,
                        dna,
                        action_channel,
                        observer_channel,
                    );
                }

                Action::ExecuteZomeFunction(ref fc) => {
                    reduce_ezf(&mut new_nucleus_state, fc, action_channel, observer_channel);
                }

                Action::ReturnZomeFunctionResult(ref result) => {
                    // Store the Result in the ribosome_calls hashmap
                    new_nucleus_state
                        .ribosome_calls
                        .insert(result.call.clone(), Some(result.result.clone()));
                }

                Action::ValidateEntry(ref es) => {
                    reduce_ve(&mut new_nucleus_state, es);
                }
            }
            Arc::new(new_nucleus_state)
        }
        _ => old_state,
    }
}

#[cfg(test)]
mod tests {
<<<<<<< HEAD
    use super::{
        super::{nucleus::Action::*, state::Action::*}, *,
    };
=======
    use super::*;
    use nucleus::Action::*;
    use state::Action::*;
>>>>>>> 768da5af
    use std::sync::mpsc::channel;

    #[test]
    fn can_instantiate_nucleus_state() {
        let nucleus_state = NucleusState::new();
        assert_eq!(nucleus_state.dna, None);
        assert_eq!(nucleus_state.has_initialized(), false);
        assert_eq!(nucleus_state.has_initialization_failed(), false);
        assert_eq!(nucleus_state.status(), NucleusStatus::New);
    }

    #[test]
    fn can_reduce_initialize_action() {
        let dna = Dna::new();
        let action = Nucleus(InitApplication(dna));
        let nucleus = Arc::new(NucleusState::new()); // initialize to bogus value
        let (sender, receiver) = channel::<state::ActionWrapper>();
        let (tx_observer, _observer) = channel::<Observer>();

        // Reduce Init action and block until receiving ReturnInit Action
        let reduced_nucleus = reduce(
            nucleus.clone(),
            &action,
            &sender.clone(),
            &tx_observer.clone(),
        );
        receiver.recv().unwrap_or_else(|_| panic!("channel failed"));

        assert_eq!(reduced_nucleus.has_initialized(), false);
        assert_eq!(reduced_nucleus.has_initialization_failed(), false);
        assert_eq!(reduced_nucleus.status(), NucleusStatus::Initializing);
    }

    #[test]
    fn can_reduce_return_init_result_action() {
        let dna = Dna::new();
        let action = Nucleus(InitApplication(dna));
        let nucleus = Arc::new(NucleusState::new()); // initialize to bogus value
        let (sender, receiver) = channel::<state::ActionWrapper>();
        let (tx_observer, _observer) = channel::<Observer>();

        // Reduce Init action and block until receiving ReturnInit Action
        let initializing_nucleus = reduce(
            nucleus.clone(),
            &action,
            &sender.clone(),
            &tx_observer.clone(),
        );
        receiver.recv().unwrap_or_else(|_| panic!("receiver fail"));

        assert_eq!(initializing_nucleus.has_initialized(), false);
        assert_eq!(initializing_nucleus.has_initialization_failed(), false);
        assert_eq!(initializing_nucleus.status(), NucleusStatus::Initializing);

        // Send ReturnInit(false) Action
        let return_action = Nucleus(ReturnInitializationResult(Some("init failed".to_string())));
        let reduced_nucleus = reduce(
            initializing_nucleus.clone(),
            &return_action,
            &sender.clone(),
            &tx_observer.clone(),
        );

        assert_eq!(reduced_nucleus.has_initialized(), false);
        assert_eq!(reduced_nucleus.has_initialization_failed(), true);
        assert_eq!(
            reduced_nucleus.status(),
            NucleusStatus::InitializationFailed("init failed".to_string())
        );

        // Reduce Init action and block until receiving ReturnInit Action
        let reduced_nucleus = reduce(
            reduced_nucleus.clone(),
            &action,
            &sender.clone(),
            &tx_observer.clone(),
        );
        receiver.recv().unwrap_or_else(|_| panic!("receiver fail"));

        assert_eq!(
            reduced_nucleus.status(),
            NucleusStatus::InitializationFailed("init failed".to_string())
        );

        // Send ReturnInit(None) Action
        let return_action = Nucleus(ReturnInitializationResult(None));
        let reduced_nucleus = reduce(
            initializing_nucleus.clone(),
            &return_action,
            &sender.clone(),
            &tx_observer.clone(),
        );

        assert_eq!(reduced_nucleus.has_initialized(), true);
        assert_eq!(reduced_nucleus.has_initialization_failed(), false);
        assert_eq!(reduced_nucleus.status(), NucleusStatus::Initialized);
    }

    #[test]
    fn can_reduce_execfn_action() {
        let call = FunctionCall::new(
            "myZome".to_string(),
            "public".to_string(),
            "bogusfn".to_string(),
            "".to_string(),
        );

        let action = Nucleus(ExecuteZomeFunction(call));
        let nucleus = Arc::new(NucleusState::new()); // initialize to bogus value
        let (sender, _receiver) = channel::<state::ActionWrapper>();
        let (tx_observer, _observer) = channel::<Observer>();
        let reduced_nucleus = reduce(nucleus.clone(), &action, &sender, &tx_observer);
        assert_eq!(nucleus, reduced_nucleus);
    }
}<|MERGE_RESOLUTION|>--- conflicted
+++ resolved
@@ -459,15 +459,9 @@
 
 #[cfg(test)]
 mod tests {
-<<<<<<< HEAD
     use super::{
         super::{nucleus::Action::*, state::Action::*}, *,
     };
-=======
-    use super::*;
-    use nucleus::Action::*;
-    use state::Action::*;
->>>>>>> 768da5af
     use std::sync::mpsc::channel;
 
     #[test]
