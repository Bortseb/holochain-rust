--- conflicted
+++ resolved
@@ -1,9 +1,6 @@
-<<<<<<< HEAD
-pub mod actions;
-=======
 /// Nucleus is the module that handles DNA, including the Ribosome.
 ///
->>>>>>> ed079424
+pub mod actions;
 pub mod memory;
 pub mod ribosome;
 pub mod state;
