pub mod ribosome;

use error::HolochainError;
use holochain_dna::{
<<<<<<< HEAD
    zome::capabilities::{ReservedCapabilityNames, ReservedFunctionNames}, Dna,
=======
    zome::capabilities::{ReservedCapabilityNames, ReservedFunctionNames},
    Dna,
>>>>>>> c3b0f6a2
};
use instance::Observer;
use snowflake;
use state;
use std::{
    collections::HashMap,
    sync::{
        mpsc::{channel, Sender},
        Arc,
    },
    thread,
};

#[derive(Clone, Debug, PartialEq)]
pub enum NucleusStatus {
    New,
    Initializing,
    Initialized,
}

impl Default for NucleusStatus {
    fn default() -> Self {
        NucleusStatus::New
    }
}

#[derive(Clone, Debug, PartialEq, Default)]
pub struct NucleusState {
    dna: Option<Dna>,
    status: NucleusStatus,
    ribosome_calls: HashMap<FunctionCall, Option<Result<String, HolochainError>>>,
}

impl NucleusState {
    pub fn new() -> Self {
        NucleusState {
            dna: None,
            status: NucleusStatus::New,
            ribosome_calls: HashMap::new(),
        }
    }

    pub fn ribosome_call_result(
        &self,
        function_call: &FunctionCall,
    ) -> Option<Result<String, HolochainError>> {
        match self.ribosome_calls.get(function_call) {
            None => None,
            Some(value) => value.clone(),
        }
    }

    pub fn has_initialized(&self) -> bool {
        self.status == NucleusStatus::Initialized
    }

    // Getters
    pub fn dna(&self) -> Option<Dna> {
        self.dna.clone()
    }
    pub fn status(&self) -> NucleusStatus {
        self.status.clone()
    }
}

/// Struct holding data for requesting the execution of a Zome function (ExecutionZomeFunction Action)
#[derive(Clone, Debug, PartialEq, Eq, Hash)]
pub struct FunctionCall {
    id: snowflake::ProcessUniqueId,
    pub zome: String,
    pub capability: String,
    pub function: String,
    pub parameters: String,
}

impl FunctionCall {
    pub fn new<S: Into<String>>(zome: S, capability: S, function: S, parameters: S) -> Self {
        FunctionCall {
            id: snowflake::ProcessUniqueId::new(),
            zome: zome.into(),
            capability: capability.into(),
            function: function.into(),
            parameters: parameters.into(),
        }
    }
}

/// WIP - Struct for holding data when requesting an Entry Validation (ValidateEntry Action)
#[derive(Clone, Debug, PartialEq, Eq)]
pub struct EntrySubmission {
    pub zome_name: String,
    pub type_name: String,
    pub entry_content: String,
}

impl EntrySubmission {
    pub fn new<S: Into<String>>(zome_name: S, type_name: S, content: S) -> Self {
        EntrySubmission {
            zome_name: zome_name.into(),
            type_name: type_name.into(),
            entry_content: content.into(),
        }
    }
}

/// Dispatch ExecuteZoneFunction to and block until call has finished.
pub fn call_zome_and_wait_for_result(
    call: FunctionCall,
    action_channel: &Sender<::state::ActionWrapper>,
    observer_channel: &Sender<Observer>,
) -> Result<String, HolochainError> {
    let call_action = super::state::Action::Nucleus(Action::ExecuteZomeFunction(call.clone()));

    // Dispatch action with observer closure that waits for a result in the state
    let (sender, receiver) = channel();
    ::instance::dispatch_action_with_observer(
        action_channel,
        observer_channel,
        call_action,
        move |state: &super::state::State| {
            if let Some(result) = state.nucleus().ribosome_call_result(&call) {
                sender
                    .send(result.clone())
                    .expect("local channel to be open");
                true
            } else {
                false
            }
        },
    );

    // Block until we got that result through the channel:
    receiver.recv().expect("local channel to work")
}

/// Dispatch ExecuteZoneFunction to Instance and block until call has finished.
/// for test only??
pub fn call_and_wait_for_result(
    call: FunctionCall,
    instance: &mut super::instance::Instance,
) -> Result<String, HolochainError> {
    let call_action = super::state::Action::Nucleus(Action::ExecuteZomeFunction(call.clone()));

    // Dispatch action with observer closure that waits for a result in the state
    let (sender, receiver) = channel();
    instance.dispatch_with_observer(call_action, move |state: &super::state::State| {
        if let Some(result) = state.nucleus().ribosome_call_result(&call) {
            sender
                .send(result.clone())
                .expect("local channel to be open");
            true
        } else {
            false
        }
    });

    // Block until we got that result through the channel:
    receiver.recv().expect("local channel to work")
}

#[derive(Clone, Debug, PartialEq)]
pub struct FunctionResult {
    call: FunctionCall,
    result: Result<String, HolochainError>,
}

impl FunctionResult {
    fn new(call: FunctionCall, result: Result<String, HolochainError>) -> Self {
        FunctionResult { call, result }
    }
}

/// Enum of all Actions that mutates the Nucleus's state
#[derive(Clone, Debug, PartialEq)]
#[allow(unknown_lints)]
#[allow(large_enum_variant)]
pub enum Action {
    InitApplication(Dna),
    ReturnInitializationResult(bool),
    ExecuteZomeFunction(FunctionCall),
    ReturnZomeFunctionResult(FunctionResult),
    ValidateEntry(EntrySubmission),
}

/// Reduce ReturnInitializationResult Action
/// On initialization success, set Initialized status
/// otherwise reset the nucleus
fn reduce_rir(nucleus_state: &mut NucleusState, has_succeeded: bool) {
    assert!(nucleus_state.status == NucleusStatus::Initializing);
    if has_succeeded {
        (*nucleus_state).status = NucleusStatus::Initialized
    } else {
        *nucleus_state = NucleusState::new();
    };
}

/// Reduce state of Nucleus according to action.
/// Note: Can't block when dispatching action here because we are inside the reduce's mutex
pub fn reduce(
    old_state: Arc<NucleusState>,
    action: &state::Action,
    action_channel: &Sender<state::ActionWrapper>,
    observer_channel: &Sender<Observer>,
) -> Arc<NucleusState> {
    match *action {
        state::Action::Nucleus(ref nucleus_action) => {
            let mut new_nucleus_state: NucleusState = (*old_state).clone();

            match *nucleus_action {
                Action::ReturnInitializationResult(has_succeeded) => {
                    reduce_rir(&mut new_nucleus_state, has_succeeded);
                }

                // Initialize Nucleus by setting the DNA
                // and sending ExecuteFunction Action of genesis of each zome
                Action::InitApplication(ref dna) => {
                    match new_nucleus_state.status {
                        NucleusStatus::New => {
                            // Update status
                            new_nucleus_state.status = NucleusStatus::Initializing;

                            // Set DNA
                            new_nucleus_state.dna = Some(dna.clone());

                            // Create & launch thread
                            let action_channel = action_channel.clone();
                            let observer_channel = observer_channel.clone();
                            let dna_clone = dna.clone();

                            thread::spawn(move || {
                                //  Call each Zome's genesis() with an ExecuteZomeFunction Action
                                for zome in dna_clone.zomes {
                                    // Make ExecuteZomeFunction Action for genesis()
                                    let call = FunctionCall::new(
                                        zome.name,
                                        ReservedCapabilityNames::LifeCycle.as_str().to_string(),
                                        ReservedFunctionNames::Genesis.as_str().to_string(),
                                        "".to_string(),
                                    );

                                    // Call Genesis and wait
                                    let call_result = call_zome_and_wait_for_result(
                                        call,
                                        &action_channel,
                                        &observer_channel,
                                    );

                                    // genesis returns a i32 as a string
                                    // 0 == success
                                    match call_result {
                                        // not okay if genesis returned an errorCode
                                        Ok(ref s) if s != "0" => {
                                            // Send a failed ReturnInitializationResult Action
                                            action_channel
                                              .send(state::ActionWrapper::new(state::Action::Nucleus(
                                                  Action::ReturnInitializationResult(false),
                                              )))
                                              .expect("action channel to be open in reducer");
                                            // Kill thread
                                            // TODO - Instead, Keep track of each zome's initialization.
                                            // @see https://github.com/holochain/holochain-rust/issues/78
                                            // Mark this one as failed and continue with other zomes
                                            return;
                                        }
                                        // its okay if hc_lifecycle or genesis not present
                                        Ok(_) | Err(HolochainError::CapabilityNotFound(_)) => { /* NA */ }
                                        Err(HolochainError::ErrorGeneric(ref msg)) if msg == "Function: Module doesn\'t have export genesis_dispatch"
                                          => { /* NA */ }
                                        // Init fails if something failed in genesis called
                                        Err(_e) => {
                                            // TODO - Create test for this edge case
                                            // @see https://github.com/holochain/holochain-rust/issues/78
                                            // Send a failed ReturnInitializationResult Action
                                            action_channel
                                              .send(state::ActionWrapper::new(state::Action::Nucleus(
                                                  Action::ReturnInitializationResult(false),
                                              )))
                                              .expect("action channel to be open in reducer");
                                            // Kill thread
                                            // TODO - Instead, Keep track of each zome's initialization.
                                            // @see https://github.com/holochain/holochain-rust/issues/78
                                            // Mark this one as failed and continue with other zomes
                                            return;
                                        }
                                    }
                                }
                                // Send Succeeded ReturnInitializationResult Action
                                action_channel
                                    .send(state::ActionWrapper::new(state::Action::Nucleus(
                                        Action::ReturnInitializationResult(true),
                                    )))
                                    .expect("action channel to be open in reducer");
                            });
                        }
                        _ => {
                            // TODO better error reporting based on current state and logger
                            // https://github.com/holochain/holochain-rust/issues/21
                            println!("\t!! Nucleus already initialized or initializing");
                        }
                    }
                }

                // Execute an exposed Zome function in a seperate thread and send the result in
                // a ReturnZomeFunctionResult Action on success or failure
                Action::ExecuteZomeFunction(ref fc) => {
                    let function_call = fc.clone();
                    let mut has_error = false;
                    let mut result = FunctionResult::new(
                        fc.clone(),
                        Err(HolochainError::ErrorGeneric("[]".to_string())),
                    );

                    if let Some(ref dna) = new_nucleus_state.dna {
                        if let Some(ref zome) = dna.get_zome(&fc.zome) {
                            if let Some(ref wasm) = dna.get_capability(zome, &fc.capability) {
                                new_nucleus_state.ribosome_calls.insert(fc.clone(), None);

                                let action_channel = action_channel.clone();
                                let tx_observer = observer_channel.clone();
                                let code = wasm.code.clone();

                                thread::spawn(move || {
                                    let result: FunctionResult;
                                    match ribosome::call(
                                        &action_channel,
                                        &tx_observer,
                                        code,
                                        &function_call.function.clone(),
                                        Some(function_call.clone().parameters.into_bytes()),
                                    ) {
                                        Ok(runtime) => {
                                            result = FunctionResult::new(
                                                function_call,
                                                Ok(runtime.result.to_string()),
                                            );
                                        }

                                        Err(ref error) => {
                                            result = FunctionResult::new(
                                                function_call,
                                                Err(HolochainError::ErrorGeneric(format!(
                                                    "{}",
                                                    error
                                                ))),
                                            );
                                        }
                                    }

                                    // Send ReturnResult Action
                                    action_channel
                                        .send(state::ActionWrapper::new(state::Action::Nucleus(
                                            Action::ReturnZomeFunctionResult(result),
                                        )))
                                        .expect("action channel to be open in reducer");
                                });
                            } else {
                                has_error = true;
                                result = FunctionResult::new(
                                    fc.clone(),
                                    Err(HolochainError::CapabilityNotFound(format!(
                                        "Capability '{}' not found in Zome '{}'",
                                        &fc.capability, &fc.zome
                                    ))),
                                );
                            }
                        } else {
                            has_error = true;
                            result = FunctionResult::new(
                                fc.clone(),
                                Err(HolochainError::ZomeNotFound(format!(
                                    "Zome '{}' not found",
                                    &fc.zome
                                ))),
                            );
                        }
                    } else {
                        has_error = true;
                        result = FunctionResult::new(fc.clone(), Err(HolochainError::DnaMissing));
                    }
                    if has_error {
                        action_channel
                            .send(state::ActionWrapper::new(state::Action::Nucleus(
                                Action::ReturnZomeFunctionResult(result),
                            )))
                            .expect("action channel to be open in reducer");
                    }
                }

                // Store the Result in the ribosome_calls hashmap
                Action::ReturnZomeFunctionResult(ref result) => {
                    new_nucleus_state
                        .ribosome_calls
                        .insert(result.call.clone(), Some(result.result.clone()));
                }

                // Validate an Entry by calling its validation function
                Action::ValidateEntry(ref es) => {
                    let mut _has_entry_type = false;

                    // must have entry_type
                    if let Some(ref dna) = new_nucleus_state.dna {
                        if let Some(ref _wasm) =
                            dna.get_validation_bytecode_for_entry_type(&es.zome_name, &es.type_name)
                        {
                            // TODO #61 validate()
                            // Do same thing as Action::ExecuteZomeFunction
                            _has_entry_type = true;
                        }
                    }
                }
            }
            Arc::new(new_nucleus_state)
        }
        _ => old_state,
    }
}

#[cfg(test)]
mod tests {
    use super::{
        super::{nucleus::Action::*, state::Action::*},
        *,
    };
    use std::sync::mpsc::channel;

    #[test]
    fn can_instantiate_nucleus_state() {
        let nucleus_state = NucleusState::new();
        assert_eq!(nucleus_state.dna, None);
        assert_eq!(nucleus_state.has_initialized(), false);
        assert_eq!(nucleus_state.status(), NucleusStatus::New);
    }

    #[test]
    fn can_reduce_initialize_action() {
        let dna = Dna::new();
        let action = Nucleus(InitApplication(dna));
        let nucleus = Arc::new(NucleusState::new()); // initialize to bogus value
        let (sender, receiver) = channel::<state::ActionWrapper>();
        let (tx_observer, _observer) = channel::<Observer>();

        // Reduce Init action and block until receiving ReturnInit Action
        let reduced_nucleus = reduce(
            nucleus.clone(),
            &action,
            &sender.clone(),
            &tx_observer.clone(),
        );
        receiver.recv().unwrap_or_else(|_| panic!("channel failed"));

        assert_eq!(reduced_nucleus.has_initialized(), false);
        assert_eq!(reduced_nucleus.status(), NucleusStatus::Initializing);
    }

    #[test]
    fn can_reduce_return_init_result_action() {
        let dna = Dna::new();
        let action = Nucleus(InitApplication(dna));
        let nucleus = Arc::new(NucleusState::new()); // initialize to bogus value
        let (sender, receiver) = channel::<state::ActionWrapper>();
        let (tx_observer, _observer) = channel::<Observer>();

        // Reduce Init action and block until receiving ReturnInit Action
        let reduced_nucleus = reduce(
            nucleus.clone(),
            &action,
            &sender.clone(),
            &tx_observer.clone(),
        );
        receiver.recv().unwrap_or_else(|_| panic!("receiver fail"));

        assert_eq!(reduced_nucleus.has_initialized(), false);
        assert_eq!(reduced_nucleus.status(), NucleusStatus::Initializing);

        // Send ReturnInit(false) Action
        let return_action = Nucleus(ReturnInitializationResult(false));
        let reduced_nucleus = reduce(
            reduced_nucleus.clone(),
            &return_action,
            &sender.clone(),
            &tx_observer.clone(),
        );

        assert_eq!(reduced_nucleus.has_initialized(), false);
        assert_eq!(reduced_nucleus.status(), NucleusStatus::New);

        // Reduce Init action and block until receiving ReturnInit Action
        let reduced_nucleus = reduce(
            reduced_nucleus.clone(),
            &action,
            &sender.clone(),
            &tx_observer.clone(),
        );
        receiver.recv().unwrap_or_else(|_| panic!("receiver fail"));

        // Send ReturnInit(true) Action
        let return_action = Nucleus(ReturnInitializationResult(true));
        let reduced_nucleus = reduce(
            reduced_nucleus.clone(),
            &return_action,
            &sender.clone(),
            &tx_observer.clone(),
        );

        assert_eq!(reduced_nucleus.has_initialized(), true);
        assert_eq!(reduced_nucleus.status(), NucleusStatus::Initialized);
    }

    #[test]
    fn can_reduce_execfn_action() {
        let call = FunctionCall::new(
            "myZome".to_string(),
            "public".to_string(),
            "bogusfn".to_string(),
            "".to_string(),
        );

        let action = Nucleus(ExecuteZomeFunction(call));
        let nucleus = Arc::new(NucleusState::new()); // initialize to bogus value
        let (sender, _receiver) = channel::<state::ActionWrapper>();
        let (tx_observer, _observer) = channel::<Observer>();
        let reduced_nucleus = reduce(nucleus.clone(), &action, &sender, &tx_observer);
        assert_eq!(nucleus, reduced_nucleus);
    }
}<|MERGE_RESOLUTION|>--- conflicted
+++ resolved
@@ -2,12 +2,8 @@
 
 use error::HolochainError;
 use holochain_dna::{
-<<<<<<< HEAD
-    zome::capabilities::{ReservedCapabilityNames, ReservedFunctionNames}, Dna,
-=======
     zome::capabilities::{ReservedCapabilityNames, ReservedFunctionNames},
     Dna,
->>>>>>> c3b0f6a2
 };
 use instance::Observer;
 use snowflake;
