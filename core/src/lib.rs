--- conflicted
+++ resolved
@@ -25,95 +25,6 @@
 pub mod persister;
 pub mod state;
 
-<<<<<<< HEAD
-=======
-//#[cfg(test)]
-pub mod test_utils {
-    use super::*;
-    use holochain_dna::{
-        wasm::DnaWasm,
-        zome::{capabilities::Capability, Zome},
-        Dna,
-    };
-    use instance::Instance;
-    use nucleus::Action::InitApplication;
-    use state::Action::Nucleus;
-    use std::{fs::File, io::prelude::*, thread::sleep, time::Duration};
-    use wabt::Wat2Wasm;
-
-    /// create a test instance
-    pub fn create_instance(dna: Dna) -> Instance {
-        // Create instance and plug in our DNA
-        let mut instance = Instance::new();
-        let action = Nucleus(InitApplication(dna.clone()));
-        instance.start_action_loop();
-        instance.dispatch_and_wait(action.clone());
-        assert_eq!(instance.state().nucleus().dna(), Some(dna));
-
-        // Wait for Init to finish
-        while instance.state().history.len() < 4 {
-            // TODO - #21
-            // This println! should be converted to either a call to the app logger, or to the core debug log.
-            println!("Waiting... {}", instance.state().history.len());
-            sleep(Duration::from_millis(10))
-        }
-
-        instance
-    }
-
-    /// Load WASM from filesystem
-    pub fn create_wasm_from_file(fname: &str) -> Vec<u8> {
-        let mut file = File::open(fname).unwrap();
-        let mut buf = Vec::new();
-        file.read_to_end(&mut buf).unwrap();
-        buf
-    }
-
-    /// Create DNA from WAT
-    pub fn create_test_dna_with_wat(zome_name: String, cap_name: String, wat: Option<&str>) -> Dna {
-        // Default WASM code returns 1337 as integer
-        let default_wat = format!(
-            r#"
-                (module
-                    (memory (;0;) 17)
-                    (func (export "main_dispatch") (param $p0 i32) (param $p1 i32) (result i32)
-                        i32.const 4
-                    )
-                    (data (i32.const {})
-                        "1337"
-                    )
-                    (export "memory" (memory 0))
-                )
-            "#,
-            nucleus::ribosome::RESULT_OFFSET
-        );
-        let wat_str = wat.unwrap_or_else(|| &default_wat);
-
-        // Test WASM code that returns 1337 as integer
-        let wasm_binary = Wat2Wasm::new()
-            .canonicalize_lebs(false)
-            .write_debug_names(true)
-            .convert(wat_str)
-            .unwrap();
-
-        create_test_dna_with_wasm(zome_name, cap_name, wasm_binary.as_ref().to_vec())
-    }
-
-    /// Prepare valid DNA struct with that WASM in a zome's capability
-    pub fn create_test_dna_with_wasm(zome_name: String, cap_name: String, wasm: Vec<u8>) -> Dna {
-        let mut dna = Dna::new();
-        let mut zome = Zome::new();
-        let mut capability = Capability::new();
-        capability.name = cap_name;
-        capability.code = DnaWasm { code: wasm };
-        zome.name = zome_name;
-        zome.capabilities.push(capability);
-        dna.zomes.push(zome);
-        dna
-    }
-}
-
->>>>>>> 75adc649
 #[cfg(test)]
 mod tests {
     use super::*;
@@ -124,6 +35,26 @@
     use state::{Action::*, State};
     use std::{sync::mpsc::channel, thread::sleep, time::Duration};
     use test_utils;
+
+    /// create a test instance
+    pub fn create_instance(dna: Dna) -> Instance {
+        // Create instance and plug in our DNA
+        let mut instance = Instance::new();
+        let action = Nucleus(InitApplication(dna.clone()));
+        instance.start_action_loop();
+        instance.dispatch_and_wait(action.clone());
+        assert_eq!(instance.state().nucleus().dna(), Some(dna));
+
+        // Wait for Init to finish
+        while instance.state().history.len() < 4 {
+            // TODO - #21
+            // This println! should be converted to either a call to the app logger, or to the core debug log.
+            println!("Waiting... {}", instance.state().history.len());
+            sleep(Duration::from_millis(10))
+        }
+
+        instance
+    }
 
     /// This test shows how to call dispatch with a closure that should run
     /// when the action results in a state change.  Note that the observer closure
@@ -192,7 +123,7 @@
             "test_cap".to_string(),
             None,
         );
-        let mut instance = test_utils::create_instance(dna);
+        let mut instance = create_instance(dna);
 
         // Create zome function call
         let call = FunctionCall::new("test_zome", "test_cap", "main", "");
@@ -227,7 +158,7 @@
             "test_cap".to_string(),
             None,
         );
-        let mut instance = test_utils::create_instance(dna);
+        let mut instance = create_instance(dna);
 
         // Create zome function call:
         let call = FunctionCall::new("test_zome", "test_cap", "xxx", "{}");
@@ -249,7 +180,7 @@
             "test_cap".to_string(),
             None,
         );
-        let mut instance = test_utils::create_instance(dna);
+        let mut instance = create_instance(dna);
 
         // Create bad zome function call
         let call = FunctionCall::new("xxx", "test_cap", "main", "{}");
@@ -283,7 +214,7 @@
         );
         dna.zomes[0].capabilities[0].name = ReservedCapabilityNames::LifeCycle.as_str().to_string();
 
-        let instance = test_utils::create_instance(dna);
+        let instance = create_instance(dna);
 
         assert_eq!(instance.state().history.len(), 4);
         assert!(instance.state().nucleus().has_initialized());
@@ -310,7 +241,7 @@
             ),
         );
 
-        let instance = test_utils::create_instance(dna);
+        let instance = create_instance(dna);
 
         assert_eq!(instance.state().history.len(), 4);
         assert!(instance.state().nucleus().has_initialized());
@@ -337,7 +268,7 @@
             ),
         );
 
-        let instance = test_utils::create_instance(dna);
+        let instance = create_instance(dna);
 
         assert_eq!(instance.state().history.len(), 4);
         assert!(instance.state().nucleus().has_initialized() == false);
