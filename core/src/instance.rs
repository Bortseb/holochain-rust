//use error::HolochainError;
use action::ActionWrapper;
use context::Context;
use state::State;
use std::{
    sync::{
        mpsc::{channel, Receiver, Sender},
        Arc, RwLock, RwLockReadGuard,
    },
    thread,
};

pub const REDUX_DEFAULT_TIMEOUT_MS: u64 = 2000;

/// Object representing a Holochain app instance.
/// Holds the Event loop and processes it with the redux state model.
#[derive(Clone)]
pub struct Instance {
    state: Arc<RwLock<State>>,
    action_channel: Sender<ActionWrapper>,
    observer_channel: Sender<Observer>,
}

type ClosureType = Box<FnMut(&State) -> bool + Send>;

/// State Observer that executes a closure everytime the State changes.
pub struct Observer {
    pub sensor: ClosureType,
}

pub static DISPATCH_WITHOUT_CHANNELS: &str = "dispatch called without channels open";

impl Instance {
    /// get a clone of the action channel
    pub fn action_channel(&self) -> Sender<ActionWrapper> {
        self.action_channel.clone()
    }

    /// get a clone of the observer channel
    pub fn observer_channel(&self) -> Sender<Observer> {
        self.observer_channel.clone()
    }

    /// Stack an Action in the Event Queue
    ///
    /// # Panics
    ///
    /// Panics if called before `start_action_loop`.
    pub fn dispatch(&mut self, action_wrapper: ActionWrapper) {
        dispatch_action(&self.action_channel, action_wrapper)
    }

    /// Stack an Action in the Event Queue and block until is has been processed.
    ///
    /// # Panics
    ///
    /// Panics if called before `start_action_loop`.
    pub fn dispatch_and_wait(&mut self, action_wrapper: ActionWrapper) {
        dispatch_action_and_wait(&self.action_channel, &self.observer_channel, action_wrapper);
    }

    /// Stack an action in the Event Queue and create an Observer on it with the specified closure
    ///
    /// # Panics
    ///
    /// Panics if called before `start_action_loop`.
    pub fn dispatch_with_observer<F>(&mut self, action_wrapper: ActionWrapper, closure: F)
    where
        F: 'static + FnMut(&State) -> bool + Send,
    {
        dispatch_action_with_observer(
            &self.action_channel,
            &self.observer_channel,
            action_wrapper,
            closure,
        )
    }

    /// Returns recievers for actions and observers that get added to this instance
    fn initialize_channels(&mut self) -> (Receiver<ActionWrapper>, Receiver<Observer>) {
        let (tx_action, rx_action) = channel::<ActionWrapper>();
        let (tx_observer, rx_observer) = channel::<Observer>();
        self.action_channel = tx_action.clone();
        self.observer_channel = tx_observer.clone();

        (rx_action, rx_observer)
    }

    /// Start the Event Loop on a seperate thread
    pub fn start_action_loop(&mut self, context: Arc<Context>) {
        let (rx_action, rx_observer) = self.initialize_channels();

        let sync_self = self.clone();

        thread::spawn(move || {
            let mut state_observers: Vec<Observer> = Vec::new();
            for action_wrapper in rx_action {
                state_observers = sync_self.process_action(
                    action_wrapper,
                    state_observers,
                    &rx_observer,
                    &context,
                );
            }
        });
    }

    /// Calls the reducers for an action and calls the observers with the new state
    /// returns the new vector of observers
    pub(crate) fn process_action(
        &self,
        action_wrapper: ActionWrapper,
        mut state_observers: Vec<Observer>,
        rx_observer: &Receiver<Observer>,
        context: &Arc<Context>,
    ) -> Vec<Observer> {
        // Mutate state
        {
            let mut state = self
                .state
                .write()
                .expect("owners of the state RwLock shouldn't panic");
            *state = state.reduce(
                context.clone(),
                action_wrapper,
                &self.action_channel,
                &self.observer_channel,
            );
        }

        // Add new observers
        state_observers.extend(rx_observer.try_iter());

        // Run all observer closures
        {
            let state = self
                .state
                .read()
                .expect("owners of the state RwLock shouldn't panic");
            let mut i = 0;
            while i != state_observers.len() {
                if (&mut state_observers[i].sensor)(&state) {
                    state_observers.remove(i);
                } else {
                    i += 1;
                }
            }
        }
        state_observers
    }

    /// Creates a new Instance with disconnected channels.
    pub fn new() -> Self {
        let (tx_action, _) = channel();
        let (tx_observer, _) = channel();
        Instance {
            state: Arc::new(RwLock::new(State::new())),
            action_channel: tx_action,
            observer_channel: tx_observer,
        }
    }

    pub fn state(&self) -> RwLockReadGuard<State> {
        self.state
            .read()
            .expect("owners of the state RwLock shouldn't panic")
    }
}

impl Default for Instance {
    fn default() -> Self {
        Self::new()
    }
}

/// Send Action to Instance's Event Queue and block until is has been processed.
///
/// # Panics
///
/// Panics if the channels passed are disconnected.
pub fn dispatch_action_and_wait(
    action_channel: &Sender<ActionWrapper>,
    observer_channel: &Sender<Observer>,
    action_wrapper: ActionWrapper,
) {
    // Create blocking channel
    let (sender, receiver) = channel::<()>();

    // Create blocking observer
    let observer_action_wrapper = action_wrapper.clone();
    let closure = move |state: &State| {
        if state.history.contains(&observer_action_wrapper) {
            sender
                .send(())
                // the channel stays connected until the first message has been sent
                // if this fails that means that it was called after having returned done=true
                .expect("observer called after done");
            true
        } else {
            false
        }
    };

    dispatch_action_with_observer(&action_channel, &observer_channel, action_wrapper, closure);

    // Block until Observer has sensed the completion of the Action
    receiver.recv().expect(DISPATCH_WITHOUT_CHANNELS);
}

/// Send Action to the Event Queue and create an Observer for it with the specified closure
///
/// # Panics
///
/// Panics if the channels passed are disconnected.
pub fn dispatch_action_with_observer<F>(
    action_channel: &Sender<ActionWrapper>,
    observer_channel: &Sender<Observer>,
    action_wrapper: ActionWrapper,
    closure: F,
) where
    F: 'static + FnMut(&State) -> bool + Send,
{
    let observer = Observer {
        sensor: Box::new(closure),
    };

    observer_channel
        .send(observer)
        .expect(DISPATCH_WITHOUT_CHANNELS);
    dispatch_action(action_channel, action_wrapper);
}

/// Send Action to the Event Queue
///
/// # Panics
///
/// Panics if the channels passed are disconnected.
pub fn dispatch_action(action_channel: &Sender<ActionWrapper>, action_wrapper: ActionWrapper) {
    action_channel
        .send(action_wrapper)
        .expect(DISPATCH_WITHOUT_CHANNELS);
}

#[cfg(test)]
pub mod tests {
    extern crate test_utils;
    use super::Instance;
    use action::{tests::test_action_wrapper_get, Action, ActionWrapper};
    use agent::state::ActionResponse;
    use context::Context;
    use hash_table::sys_entry::EntryType;
    use holochain_agent::Agent;
    use holochain_dna::{zome::Zome, Dna};
    use logger::Logger;
    use nucleus::ribosome::{callback::Callback, Defn};
    use persister::SimplePersister;
    use state::State;
    use std::{
        str::FromStr,
        sync::{mpsc::channel, Arc, Mutex},
        thread::sleep,
        time::Duration,
    };

    #[derive(Clone, Debug)]
    pub struct TestLogger {
        pub log: Vec<String>,
    }

    impl Logger for TestLogger {
        fn log(&mut self, msg: String) {
            self.log.push(msg);
        }
    }

    /// create a test logger
    pub fn test_logger() -> Arc<Mutex<TestLogger>> {
        Arc::new(Mutex::new(TestLogger { log: Vec::new() }))
    }

    /// create a test context and TestLogger pair so we can use the logger in assertions
    pub fn test_context_and_logger(agent_name: &str) -> (Arc<Context>, Arc<Mutex<TestLogger>>) {
        let agent = Agent::from_string(agent_name.to_string());
        let logger = test_logger();
        (
            Arc::new(Context {
                agent,
                logger: logger.clone(),
                persister: Arc::new(Mutex::new(SimplePersister::new())),
            }),
            logger,
        )
    }

    /// create a test context
    pub fn test_context(agent_name: &str) -> Arc<Context> {
        let (context, _) = test_context_and_logger(agent_name);
        context
    }

    /// create a test instance
    pub fn test_instance(dna: Dna) -> Instance {
        // Create instance and plug in our DNA
        let mut instance = Instance::new();
        instance.start_action_loop(test_context("jane"));

        let action_wrapper = ActionWrapper::new(Action::InitApplication(dna.clone()));
        instance.dispatch_and_wait(action_wrapper);

        assert_eq!(instance.state().nucleus().dna(), Some(dna.clone()));

        /// fair warning... use test_instance_blank() if you want a minimal instance
        assert!(
            !dna.zomes.clone().is_empty(),
            "Empty zomes = No genesis = infinite loops below!"
        );

        // @TODO abstract and DRY this out
        // @see https://github.com/holochain/holochain-rust/issues/195
        while instance
            .state()
            .history
            .iter()
            .find(|aw| match aw.action() {
                Action::InitApplication(_) => true,
                _ => false,
            })
            .is_none()
        {
            println!("Waiting for InitApplication");
            sleep(Duration::from_millis(10))
        }

        while instance
            .state()
            .history
            .iter()
            .find(|aw| match aw.action() {
                Action::Commit(entry) => {
                    assert_eq!(
                        EntryType::from_str(&entry.entry_type()).unwrap(),
                        EntryType::Dna
                    );
                    true
                }
                _ => false,
            })
            .is_none()
        {
            println!("Waiting for Commit for genesis");
            sleep(Duration::from_millis(10))
        }

        while instance
            .state()
            .history
            .iter()
            .find(|aw| match aw.action() {
                Action::ExecuteZomeFunction(_) => true,
                _ => false,
            })
            .is_none()
        {
            println!("Waiting for ExecuteZomeFunction for genesis");
            sleep(Duration::from_millis(10))
        }

        while instance
            .state()
            .history
            .iter()
            .find(|aw| match aw.action() {
                Action::ReturnZomeFunctionResult(_) => true,
                _ => false,
            })
            .is_none()
        {
            println!("Waiting for ReturnZomeFunctionResult from genesis");
            sleep(Duration::from_millis(10))
        }

        while instance
            .state()
            .history
            .iter()
            .find(|aw| match aw.action() {
                Action::ReturnInitializationResult(_) => true,
                _ => false,
            })
            .is_none()
        {
            println!("Waiting for ReturnInitializationResult");
            sleep(Duration::from_millis(10))
        }

        instance
    }

    /// create a test instance with a blank DNA
    pub fn test_instance_blank() -> Instance {
        let mut dna = Dna::new();
        dna.zomes.push(Zome::default());
        dna.uuid = "2297b5bc-ef75-4702-8e15-66e0545f3482".into();
        test_instance(dna)
    }

    #[test]
    /// This tests calling `process_action`
    /// with an action that dispatches no new ones.
    /// It tests that the desired effects do happen
    /// to the state and that no observers or actions
    /// are sent on the passed channels.
    pub fn can_process_action() {
        let mut instance = Instance::new();

        let context = test_context("jane");
        let (rx_action, rx_observer) = instance.initialize_channels();

        let aw = test_action_wrapper_get();
        let new_observers = instance.process_action(
            aw.clone(),
            Vec::new(), // start with no observers
            &rx_observer,
            &context,
        );

        // test that the get action added no observers or actions
        assert!(new_observers.is_empty());

        let rx_action_is_empty = match rx_action.try_recv() {
            Err(::std::sync::mpsc::TryRecvError::Empty) => true,
            _ => false,
        };
        assert!(rx_action_is_empty);

        let rx_observer_is_empty = match rx_observer.try_recv() {
            Err(::std::sync::mpsc::TryRecvError::Empty) => true,
            _ => false,
        };
        assert!(rx_observer_is_empty);

        // Borrow the state lock
        let state = instance.state();
        // Clone the agent Arc
        let actions = state.agent().actions();
        let response = actions
            .get(&aw)
            .expect("action and reponse should be added after Get action dispatch");

<<<<<<< HEAD
        assert_eq!(response, &ActionResponse::Get(None));
=======
        assert_eq!(response, &test_action_response_get());
    }

    /// create a test instance with a blank DNA
    pub fn test_instance_blank() -> Instance {
        let mut dna = Dna::new();
        dna.zomes.insert("".to_string(), Zome::default());
        test_instance(dna)
>>>>>>> 03f7de11
    }

    #[test]
    /// This test shows how to call dispatch with a closure that should run
    /// when the action results in a state change.  Note that the observer closure
    /// needs to return a boolean to indicate that it has successfully observed what
    /// it intends to observe.  It will keep getting called as the state changes until
    /// it returns true.
    /// Note also that for this test we create a channel to send something (in this case
    /// the dna) back over, just so that the test will block until the closure is successfully
    /// run and the assert will actually run.  If we put the assert inside the closure
    /// the test thread could complete before the closure was called.
    fn can_dispatch_with_observer() {
        let mut instance = Instance::new();
        instance.start_action_loop(test_context("jane"));

        let dna = Dna::new();
        let (sender, receiver) = channel();
        instance.dispatch_with_observer(
            ActionWrapper::new(Action::InitApplication(dna.clone())),
            move |state: &State| match state.nucleus().dna() {
                Some(dna) => {
                    sender
                        .send(dna)
                        // the channel stays connected until the first message has been sent
                        // if this fails that means that it was called after having returned done=true
                        .expect("observer called after done");
                    true
                }
                None => false,
            },
        );

        let stored_dna = receiver.recv().expect("observer dropped before done");

        assert_eq!(dna, stored_dna);
    }

    #[test]
    /// tests that we can dispatch an action and block until it completes
    fn can_dispatch_and_wait() {
        let mut instance = Instance::new();
        assert_eq!(instance.state().nucleus().dna(), None);
        assert_eq!(
            instance.state().nucleus().status(),
            ::nucleus::state::NucleusStatus::New
        );

        let dna = Dna::new();

        let action = ActionWrapper::new(Action::InitApplication(dna.clone()));
        instance.start_action_loop(test_context("jane"));

        // the initial state is not intialized
        assert!(instance.state().nucleus().has_initialized() == false);

        instance.dispatch_and_wait(action);
        assert_eq!(instance.state().nucleus().dna(), Some(dna));

        // Wait for Init to finish
        // @TODO don't use history length in tests
        // @see https://github.com/holochain/holochain-rust/issues/195
        while instance.state().history.len() < 2 {
            // @TODO don't use history length in tests
            // @see https://github.com/holochain/holochain-rust/issues/195
            println!("Waiting... {}", instance.state().history.len());
            sleep(Duration::from_millis(10));
        }
        assert!(instance.state().nucleus().has_initialized());
    }

    #[test]
    /// tests that an unimplemented genesis allows the nucleus to initialize
    /// @TODO is this right? should return unimplemented?
    /// @see https://github.com/holochain/holochain-rust/issues/97
    fn test_missing_genesis() {
        let dna = test_utils::create_test_dna_with_wat(
            "test_zome",
            Callback::Genesis.capability().as_str(),
            None,
        );

        let instance = test_instance(dna);

        assert!(instance.state().nucleus().has_initialized());
    }

    #[test]
    /// tests that a valid genesis allows the nucleus to initialize
    fn test_genesis_ok() {
        let dna = test_utils::create_test_dna_with_wat(
            "test_zome",
            Callback::Genesis.capability().as_str(),
            Some(
                r#"
            (module
                (memory (;0;) 17)
                (func (export "genesis_dispatch") (param $p0 i32) (result i32)
                    i32.const 0
                )
                (data (i32.const 0)
                    ""
                )
                (export "memory" (memory 0))
            )
        "#,
            ),
        );

        let instance = test_instance(dna);

        assert!(instance.state().nucleus().has_initialized());
    }

    #[test]
    /// tests that a failed genesis prevents the nucleus from initializing
    fn test_genesis_err() {
        let dna = test_utils::create_test_dna_with_wat(
            "test_zome",
            Callback::Genesis.capability().as_str(),
            Some(
                r#"
            (module
                (memory (;0;) 17)
                (func (export "genesis_dispatch") (param $p0 i32) (result i32)
                    i32.const 4
                )
                (data (i32.const 0)
                    "1337"
                )
                (export "memory" (memory 0))
            )
        "#,
            ),
        );

        let instance = test_instance(dna);

        assert!(instance.state().nucleus().has_initialized() == false);
    }
}<|MERGE_RESOLUTION|>--- conflicted
+++ resolved
@@ -447,10 +447,7 @@
             .get(&aw)
             .expect("action and reponse should be added after Get action dispatch");
 
-<<<<<<< HEAD
         assert_eq!(response, &ActionResponse::Get(None));
-=======
-        assert_eq!(response, &test_action_response_get());
     }
 
     /// create a test instance with a blank DNA
@@ -458,7 +455,6 @@
         let mut dna = Dna::new();
         dna.zomes.insert("".to_string(), Zome::default());
         test_instance(dna)
->>>>>>> 03f7de11
     }
 
     #[test]
