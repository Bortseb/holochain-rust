use agent::state::AgentState;
use context::Context;
use hash::HashString;
use hash_table::{entry::Entry, links_entry::Link, sys_entry::EntryType};
use holochain_dna::Dna;
use nucleus::{
    ribosome::api::get_links::GetLinksArgs,
    state::{NucleusState, ValidationResult},
    ZomeFnCall, ZomeFnResult,
};
use snowflake;
use std::{
    hash::{Hash, Hasher},
    sync::Arc,
};

/// Wrapper for actions that provides a unique ID
/// The unique ID is needed for state tracking to ensure that we can differentiate between two
/// Action dispatches containing the same value when doing "time travel debug".
/// The standard approach is to drop the ActionWrapper into the key of a state history HashMap and
/// use the convenience unwrap_to! macro to extract the action data in a reducer.
/// All reducer functions must accept an ActionWrapper so all dispatchers take an ActionWrapper.
#[derive(Clone, Debug)]
pub struct ActionWrapper {
    action: Action,
    id: snowflake::ProcessUniqueId,
}

impl ActionWrapper {
    /// constructor from &Action
    /// internal snowflake ID is automatically set
    pub fn new(a: Action) -> Self {
        ActionWrapper {
            action: a,
            // auto generate id
            id: snowflake::ProcessUniqueId::new(),
        }
    }

    /// read only access to action
    pub fn action(&self) -> &Action {
        &self.action
    }

    /// read only access to id
    pub fn id(&self) -> &snowflake::ProcessUniqueId {
        &self.id
    }
}

impl PartialEq for ActionWrapper {
    fn eq(&self, other: &ActionWrapper) -> bool {
        self.id == other.id
    }
}

impl Eq for ActionWrapper {}

impl Hash for ActionWrapper {
    /// @TODO dangerous when persisted!
    /// snowflake only guarantees uniqueness per process
    /// @see https://github.com/holochain/holochain-rust/issues/203
    fn hash<H: Hasher>(&self, state: &mut H) {
        self.id.hash(state);
    }
}

/// All Actions for the Holochain Instance Store, according to Redux pattern.
#[derive(Clone, PartialEq, Hash, Debug)]
pub enum Action {
    /// entry to Commit
    /// MUST already have passed all callback checks
    Commit(EntryType, Entry),
    /// GetEntry by hash
    GetEntry(HashString),

    /// link to add
    AddLink(Link),
    /// get links from entry hash and attribute-name
    GetLinks(GetLinksArgs),

    /// execute a function in a zome WASM
    ExecuteZomeFunction(ZomeFnCall),
    /// return the result of a zome WASM function call
    ReturnZomeFunctionResult(ZomeFnResult),

    /// initialize an application from a Dna
    /// not the same as genesis
    /// may call genesis internally
    InitApplication(Dna),
    /// return the result of an InitApplication action
    /// the result is Some arbitrary string
    ReturnInitializationResult(Option<String>),

    /// Execute a zome function call called by another zome function
    Call(ZomeFnCall),

<<<<<<< HEAD
    /// A validation result that should be stored
    /// Key is an unique id of the calling context
    /// and the hash of the entry that was validated
    ReturnValidationResult(((snowflake::ProcessUniqueId, HashString), ValidationResult)),
=======
    /// ???
    // @TODO how does this relate to validating a commit?
    ValidateEntry(EntryType, Entry),
    ReturnValidationResult((Box<ActionWrapper>, ValidationResult)),
>>>>>>> 1948c031
}

/// function signature for action handler functions
// @TODO merge these into a single signature
// @see https://github.com/holochain/holochain-rust/issues/194
pub type AgentReduceFn = ReduceFn<AgentState>;
pub type NucleusReduceFn = ReduceFn<NucleusState>;
pub type ReduceFn<S> = fn(Arc<Context>, &mut S, &ActionWrapper);

#[cfg(test)]
pub mod tests {

    use action::{Action, ActionWrapper};
    use hash::tests::test_hash;
    use hash_table::entry::tests::{test_entry, test_entry_hash, test_entry_type};
    use nucleus::tests::test_call_result;
    use test_utils::calculate_hash;

    /// dummy action
    pub fn test_action() -> Action {
        Action::GetEntry(test_entry_hash())
    }

    /// dummy action wrapper with test_action()
    pub fn test_action_wrapper() -> ActionWrapper {
        ActionWrapper::new(test_action())
    }

    /// dummy action wrapper with commit of test_entry()
    pub fn test_action_wrapper_commit() -> ActionWrapper {
        ActionWrapper::new(Action::Commit(test_entry_type(), test_entry()))
    }

    /// dummy action for a get of test_hash()
    pub fn test_action_wrapper_get() -> ActionWrapper {
        ActionWrapper::new(Action::GetEntry(test_hash()))
    }

    pub fn test_action_wrapper_rzfr() -> ActionWrapper {
        ActionWrapper::new(Action::ReturnZomeFunctionResult(test_call_result()))
    }

    #[test]
    /// smoke test actions
    fn new_action() {
        let a1 = test_action();
        let a2 = test_action();

        // unlike actions and wrappers, signals are equal to themselves
        assert_eq!(a1, a2);
    }

    #[test]
    /// tests that new action wrappers take an action and ensure uniqueness
    fn new_action_wrapper() {
        let aw1 = test_action_wrapper();
        let aw2 = test_action_wrapper();

        // snowflake enforces uniqueness
        assert_eq!(aw1, aw1);
        assert_ne!(aw1, aw2);
    }

    #[test]
    /// tests read access to actions
    fn action_wrapper_action() {
        let aw1 = test_action_wrapper();
        let aw2 = test_action_wrapper();

        assert_eq!(aw1.action(), aw2.action());
        assert_eq!(aw1.action(), &test_action());
    }

    #[test]
    /// tests read access to action wrapper ids
    fn action_wrapper_id() {
        // can't set the ID directly (by design)
        // at least test that IDs are unique, and that hitting the id() method doesn't error
        let aw1 = test_action_wrapper();
        let aw2 = test_action_wrapper();

        assert_ne!(aw1.id(), aw2.id());
    }

    #[test]
    /// tests that action wrapper hashes are unique
    fn action_wrapper_hash() {
        let aw1 = test_action_wrapper();
        let aw2 = test_action_wrapper();

        assert_ne!(calculate_hash(&aw1), calculate_hash(&aw2));
    }

}<|MERGE_RESOLUTION|>--- conflicted
+++ resolved
@@ -95,17 +95,10 @@
     /// Execute a zome function call called by another zome function
     Call(ZomeFnCall),
 
-<<<<<<< HEAD
     /// A validation result that should be stored
     /// Key is an unique id of the calling context
     /// and the hash of the entry that was validated
     ReturnValidationResult(((snowflake::ProcessUniqueId, HashString), ValidationResult)),
-=======
-    /// ???
-    // @TODO how does this relate to validating a commit?
-    ValidateEntry(EntryType, Entry),
-    ReturnValidationResult((Box<ActionWrapper>, ValidationResult)),
->>>>>>> 1948c031
 }
 
 /// function signature for action handler functions
