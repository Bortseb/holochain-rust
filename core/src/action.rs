use agent::state::AgentState;
use context::Context;
<<<<<<< HEAD
use hash_table::{entry::Entry, links_entry::Link, HashString};
=======
use hash_table::{entry::Entry, HashString};
>>>>>>> ffae6c14
use holochain_dna::Dna;
use instance::Observer;
use nucleus::{
    ribosome::api::get_links::GetLinksArgs, state::NucleusState, EntrySubmission, FunctionCall,
    FunctionResult,
};
use snowflake;
use std::{
    hash::{Hash, Hasher},
    sync::{mpsc::Sender, Arc},
};

/// Wrapper for actions that provides a unique ID
/// The unique ID is needed for state tracking to ensure that we can differentiate between two
/// Action dispatches containing the same value when doing "time travel debug".
/// The standard approach is to drop the ActionWrapper into the key of a state history HashMap and
/// use the convenience unwrap_to! macro to extract the action data in a reducer.
/// All reducer functions must accept an ActionWrapper so all dispatchers take an ActionWrapper.
#[derive(Clone, Debug)]
pub struct ActionWrapper {
    action: Action,
    id: snowflake::ProcessUniqueId,
}

impl ActionWrapper {
    /// constructor from &Action
    /// internal snowflake ID is automatically set
    pub fn new(a: Action) -> Self {
        ActionWrapper {
            action: a,
            // auto generate id
            id: snowflake::ProcessUniqueId::new(),
        }
    }

    /// read only access to action
    pub fn action(&self) -> &Action {
        &self.action
    }

    /// read only access to id
    pub fn id(&self) -> &snowflake::ProcessUniqueId {
        &self.id
    }
}

impl PartialEq for ActionWrapper {
    fn eq(&self, other: &ActionWrapper) -> bool {
        self.id == other.id
    }
}

impl Eq for ActionWrapper {}

impl Hash for ActionWrapper {
    /// @TODO dangerous when persisted!
    /// snowflake only guarantees uniqueness per process
    /// @see https://github.com/holochain/holochain-rust/issues/203
    fn hash<H: Hasher>(&self, state: &mut H) {
        self.id.hash(state);
    }
}

#[derive(Clone, PartialEq, Hash, Debug)]
pub enum Action {
    /// entry to Commit
    /// MUST already have passed all callback checks
    Commit(Entry),
<<<<<<< HEAD
    /// hash of Entry to get
    GetEntry(HashString),
    /// link to add
    AddLink(Link),
    /// get links from entry hash and attribute-name
    GetLinks(GetLinksArgs),
=======
    /// hash to Get
    Get(HashString),

>>>>>>> ffae6c14
    /// execute a function in a zome WASM
    ExecuteZomeFunction(FunctionCall),
    /// return the result of a zome WASM function call
    ReturnZomeFunctionResult(FunctionResult),
    /// initialize an application from a Dna
    /// not the same as genesis
    /// may call genesis internally
    InitApplication(Dna),
    /// return the result of an InitApplication action
    /// the result is Some arbitrary string
    ReturnInitializationResult(Option<String>),

    /// ???
    // @TODO how does this relate to validating a commit?
    ValidateEntry(EntrySubmission),
}

/// function signature for action handler functions
// @TODO merge these into a single signature
// @see https://github.com/holochain/holochain-rust/issues/194
pub type AgentReduceFn = ReduceFn<AgentState>;
pub type NucleusReduceFn = ReduceFn<NucleusState>;
pub type ReduceFn<S> =
    fn(Arc<Context>, &mut S, &ActionWrapper, &Sender<ActionWrapper>, &Sender<Observer>);

#[cfg(test)]
pub mod tests {

    use action::{Action, ActionWrapper};
    use hash::tests::test_hash;
    use hash_table::entry::tests::{test_entry, test_entry_hash};
    use nucleus::tests::test_function_result;
    use test_utils::calculate_hash;

    /// dummy action
    pub fn test_action() -> Action {
        Action::GetEntry(test_entry_hash())
    }

    /// dummy action wrapper with test_action()
    pub fn test_action_wrapper() -> ActionWrapper {
        ActionWrapper::new(test_action())
    }

    /// dummy action wrapper with commit of test_entry()
    pub fn test_action_wrapper_commit() -> ActionWrapper {
        ActionWrapper::new(Action::Commit(test_entry()))
    }

    /// dummy action for a get of test_hash()
    pub fn test_action_wrapper_get() -> ActionWrapper {
        ActionWrapper::new(Action::GetEntry(test_hash()))
    }

    pub fn test_action_wrapper_rzfr() -> ActionWrapper {
        ActionWrapper::new(Action::ReturnZomeFunctionResult(test_function_result()))
    }

    #[test]
    /// smoke test actions
    fn new_action() {
        let a1 = test_action();
        let a2 = test_action();

        // unlike actions and wrappers, signals are equal to themselves
        assert_eq!(a1, a2);
    }

    #[test]
    /// tests that new action wrappers take an action and ensure uniqueness
    fn new_action_wrapper() {
        let aw1 = test_action_wrapper();
        let aw2 = test_action_wrapper();

        // snowflake enforces uniqueness
        assert_eq!(aw1, aw1);
        assert_ne!(aw1, aw2);
    }

    #[test]
    /// tests read access to actions
    fn action_wrapper_action() {
        let aw1 = test_action_wrapper();
        let aw2 = test_action_wrapper();

        assert_eq!(aw1.action(), aw2.action());
        assert_eq!(aw1.action(), &test_action());
    }

    #[test]
    /// tests read access to action wrapper ids
    fn action_wrapper_id() {
        // can't set the ID directly (by design)
        // at least test that IDs are unique, and that hitting the id() method doesn't error
        let aw1 = test_action_wrapper();
        let aw2 = test_action_wrapper();

        assert_ne!(aw1.id(), aw2.id());
    }

    #[test]
    /// tests that action wrapper hashes are unique
    fn action_wrapper_hash() {
        let aw1 = test_action_wrapper();
        let aw2 = test_action_wrapper();

        assert_ne!(calculate_hash(&aw1), calculate_hash(&aw2));
    }

}<|MERGE_RESOLUTION|>--- conflicted
+++ resolved
@@ -1,10 +1,6 @@
 use agent::state::AgentState;
 use context::Context;
-<<<<<<< HEAD
 use hash_table::{entry::Entry, links_entry::Link, HashString};
-=======
-use hash_table::{entry::Entry, HashString};
->>>>>>> ffae6c14
 use holochain_dna::Dna;
 use instance::Observer;
 use nucleus::{
@@ -73,18 +69,12 @@
     /// entry to Commit
     /// MUST already have passed all callback checks
     Commit(Entry),
-<<<<<<< HEAD
     /// hash of Entry to get
     GetEntry(HashString),
     /// link to add
     AddLink(Link),
     /// get links from entry hash and attribute-name
     GetLinks(GetLinksArgs),
-=======
-    /// hash to Get
-    Get(HashString),
-
->>>>>>> ffae6c14
     /// execute a function in a zome WASM
     ExecuteZomeFunction(FunctionCall),
     /// return the result of a zome WASM function call
