use agent::state::AgentState;
use context::Context;
use hash_table::{entry::Entry, links_entry::Link, HashString};
use holochain_dna::Dna;
use instance::Observer;
<<<<<<< HEAD
use nucleus::{
    ribosome::api::get_links::GetLinksArgs, state::NucleusState, EntrySubmission, FunctionCall,
    FunctionResult,
};
=======
use nucleus::{state::NucleusState, EntrySubmission, ZomeFnCall, ZomeFnResult};
>>>>>>> 27e83374
use snowflake;
use std::{
    hash::{Hash, Hasher},
    sync::{mpsc::Sender, Arc},
};

/// Wrapper for actions that provides a unique ID
/// The unique ID is needed for state tracking to ensure that we can differentiate between two
/// Action dispatches containing the same value when doing "time travel debug".
/// The standard approach is to drop the ActionWrapper into the key of a state history HashMap and
/// use the convenience unwrap_to! macro to extract the action data in a reducer.
/// All reducer functions must accept an ActionWrapper so all dispatchers take an ActionWrapper.
#[derive(Clone, Debug)]
pub struct ActionWrapper {
    action: Action,
    id: snowflake::ProcessUniqueId,
}

impl ActionWrapper {
    /// constructor from &Action
    /// internal snowflake ID is automatically set
    pub fn new(a: Action) -> Self {
        ActionWrapper {
            action: a,
            // auto generate id
            id: snowflake::ProcessUniqueId::new(),
        }
    }

    /// read only access to action
    pub fn action(&self) -> &Action {
        &self.action
    }

    /// read only access to id
    pub fn id(&self) -> &snowflake::ProcessUniqueId {
        &self.id
    }
}

impl PartialEq for ActionWrapper {
    fn eq(&self, other: &ActionWrapper) -> bool {
        self.id == other.id
    }
}

impl Eq for ActionWrapper {}

impl Hash for ActionWrapper {
    /// @TODO dangerous when persisted!
    /// snowflake only guarantees uniqueness per process
    /// @see https://github.com/holochain/holochain-rust/issues/203
    fn hash<H: Hasher>(&self, state: &mut H) {
        self.id.hash(state);
    }
}

#[derive(Clone, PartialEq, Hash, Debug)]
pub enum Action {
    /// entry to Commit
    /// MUST already have passed all callback checks
    Commit(Entry),
    /// GetEntry by hash
    GetEntry(HashString),

    /// link to add
    AddLink(Link),
    /// get links from entry hash and attribute-name
    GetLinks(GetLinksArgs),

    /// execute a function in a zome WASM
    ExecuteZomeFunction(ZomeFnCall),
    /// return the result of a zome WASM function call
<<<<<<< HEAD
    ReturnZomeFunctionResult(FunctionResult),
=======
    ReturnZomeFunctionResult(ZomeFnResult),

>>>>>>> 27e83374
    /// initialize an application from a Dna
    /// not the same as genesis
    /// may call genesis internally
    InitApplication(Dna),
    /// return the result of an InitApplication action
    /// the result is Some arbitrary string
    ReturnInitializationResult(Option<String>),

    /// ???
    // @TODO how does this relate to validating a commit?
    ValidateEntry(EntrySubmission),
}

/// function signature for action handler functions
// @TODO merge these into a single signature
// @see https://github.com/holochain/holochain-rust/issues/194
pub type AgentReduceFn = ReduceFn<AgentState>;
pub type NucleusReduceFn = ReduceFn<NucleusState>;
pub type ReduceFn<S> =
    fn(Arc<Context>, &mut S, &ActionWrapper, &Sender<ActionWrapper>, &Sender<Observer>);

#[cfg(test)]
pub mod tests {

    use action::{Action, ActionWrapper};
    use hash::tests::test_hash;
    use hash_table::entry::tests::{test_entry, test_entry_hash};
    use nucleus::tests::test_call_result;
    use test_utils::calculate_hash;

    /// dummy action
    pub fn test_action() -> Action {
        Action::GetEntry(test_entry_hash())
    }

    /// dummy action wrapper with test_action()
    pub fn test_action_wrapper() -> ActionWrapper {
        ActionWrapper::new(test_action())
    }

    /// dummy action wrapper with commit of test_entry()
    pub fn test_action_wrapper_commit() -> ActionWrapper {
        ActionWrapper::new(Action::Commit(test_entry()))
    }

    /// dummy action for a get of test_hash()
    pub fn test_action_wrapper_get() -> ActionWrapper {
        ActionWrapper::new(Action::GetEntry(test_hash()))
    }

    pub fn test_action_wrapper_rzfr() -> ActionWrapper {
        ActionWrapper::new(Action::ReturnZomeFunctionResult(test_call_result()))
    }

    #[test]
    /// smoke test actions
    fn new_action() {
        let a1 = test_action();
        let a2 = test_action();

        // unlike actions and wrappers, signals are equal to themselves
        assert_eq!(a1, a2);
    }

    #[test]
    /// tests that new action wrappers take an action and ensure uniqueness
    fn new_action_wrapper() {
        let aw1 = test_action_wrapper();
        let aw2 = test_action_wrapper();

        // snowflake enforces uniqueness
        assert_eq!(aw1, aw1);
        assert_ne!(aw1, aw2);
    }

    #[test]
    /// tests read access to actions
    fn action_wrapper_action() {
        let aw1 = test_action_wrapper();
        let aw2 = test_action_wrapper();

        assert_eq!(aw1.action(), aw2.action());
        assert_eq!(aw1.action(), &test_action());
    }

    #[test]
    /// tests read access to action wrapper ids
    fn action_wrapper_id() {
        // can't set the ID directly (by design)
        // at least test that IDs are unique, and that hitting the id() method doesn't error
        let aw1 = test_action_wrapper();
        let aw2 = test_action_wrapper();

        assert_ne!(aw1.id(), aw2.id());
    }

    #[test]
    /// tests that action wrapper hashes are unique
    fn action_wrapper_hash() {
        let aw1 = test_action_wrapper();
        let aw2 = test_action_wrapper();

        assert_ne!(calculate_hash(&aw1), calculate_hash(&aw2));
    }

}<|MERGE_RESOLUTION|>--- conflicted
+++ resolved
@@ -3,14 +3,10 @@
 use hash_table::{entry::Entry, links_entry::Link, HashString};
 use holochain_dna::Dna;
 use instance::Observer;
-<<<<<<< HEAD
 use nucleus::{
-    ribosome::api::get_links::GetLinksArgs, state::NucleusState, EntrySubmission, FunctionCall,
-    FunctionResult,
+    ribosome::api::get_links::GetLinksArgs, EntrySubmission,
 };
-=======
-use nucleus::{state::NucleusState, EntrySubmission, ZomeFnCall, ZomeFnResult};
->>>>>>> 27e83374
+use nucleus::{state::NucleusState, ZomeFnCall, ZomeFnResult};
 use snowflake;
 use std::{
     hash::{Hash, Hasher},
@@ -84,12 +80,8 @@
     /// execute a function in a zome WASM
     ExecuteZomeFunction(ZomeFnCall),
     /// return the result of a zome WASM function call
-<<<<<<< HEAD
-    ReturnZomeFunctionResult(FunctionResult),
-=======
     ReturnZomeFunctionResult(ZomeFnResult),
 
->>>>>>> 27e83374
     /// initialize an application from a Dna
     /// not the same as genesis
     /// may call genesis internally
