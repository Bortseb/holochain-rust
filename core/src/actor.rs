use agent::keys::Keys;
use chain::pair::Pair;
use error::HolochainError;
use futures::executor::block_on;
<<<<<<< HEAD
use hash_table::{
    entry::Entry,
    links_entry::{Link, LinkListEntry},
    meta::EntryMeta,
    HashString,
=======
use hash::HashString;
use hash_table::{
    links_entry::{Link, LinkListEntry},
    pair::Pair,
    pair_meta::PairMeta,
>>>>>>> 13b0b275
};
use nucleus::ribosome::api::get_links::GetLinksArgs;
use riker::actors::*;
use riker_default::DefaultModel;
use riker_patterns::ask::ask;

#[derive(Clone, Debug)]
/// riker protocol for all our actors
/// currently this is flat but may be nested/namespaced in the future or multi-protocol riker
/// @see https://github.com/riker-rs/riker/issues/17
pub enum Protocol {
    /// Chain::set_top_pair()
    SetTopPair(Option<Pair>),
    SetTopPairResult(Result<Option<Pair>, HolochainError>),

    /// Chain::top_pair()
    GetTopPair,
    GetTopPairResult(Option<Pair>),

    /// HashTable::setup()
    Setup,
    SetupResult(Result<(), HolochainError>),

    /// HashTable::teardown()
    Teardown,
    TeardownResult(Result<(), HolochainError>),

    /// HashTable::get()
    GetEntry(HashString),
    GetEntryResult(Result<Option<Entry>, HolochainError>),

    /// HashTable::put()
    PutEntry(Entry),
    PutEntryResult(Result<(), HolochainError>),

    /// HashTable::modify_entry()
    ModifyEntry {
        keys: Keys,
        old: Entry,
        new: Entry,
    },
    ModifyEntryResult(Result<(), HolochainError>),

    /// HashTable::retract_entry()
    RetractEntry {
        keys: Keys,
        entry: Entry,
    },
    RetractEntryResult(Result<(), HolochainError>),

    /// HashTable::add_link()
    AddLink(Link),
    AddLinkResult(Result<(), HolochainError>),

    /// HashTable::get_links()
    GetLinks(GetLinksArgs),
    GetLinksResult(Result<Option<LinkListEntry>, HolochainError>),

    /// HashTable::add_link()
    AddLink(Link),
    AddLinkResult(Result<(), HolochainError>),
    /// HashTable::get_links()
    GetLinks(GetLinksArgs),
    GetLinksResult(Result<Option<LinkListEntry>, HolochainError>),

    /// HashTable::assert_meta()
    AssertMeta(EntryMeta),
    AssertMetaResult(Result<(), HolochainError>),

<<<<<<< HEAD
    /// HashTable::get_meta()
    GetMeta(HashString),
    GetMetaResult(Result<Option<EntryMeta>, HolochainError>),

    /// HashTable::metas_from_entry()
    MetasFromEntry(Entry),
    MetasFromEntryResult(Result<Vec<EntryMeta>, HolochainError>),
=======
    /// HashTable::pair_meta()
    GetPairMeta(HashString),
    GetPairMetaResult(Result<Option<PairMeta>, HolochainError>),

    /// HashTable::all_metas_for_pair()
    GetMetasForPair(Pair),
    GetMetasForPairResult(Result<Vec<PairMeta>, HolochainError>),

    /// HashTable::pair()
    GetPair(HashString),
    GetPairResult(Result<Option<Pair>, HolochainError>),
>>>>>>> 13b0b275

    /// HashTable::meta_from_request()
    MetaFromRequest {
        entry_hash: HashString,
        attribute_name: String,
    },
    MetaFromRequestResult(Result<Option<EntryMeta>, HolochainError>),
}

/// this is the global state that manages every actor
/// to be thread/concurrency safe there must only ever be one actor system
/// @see https://github.com/riker-rs/riker/issues/17
/// @see http://riker.rs/actors/#creating-actors
lazy_static! {
    pub static ref SYS: ActorSystem<Protocol> = {
        let model: DefaultModel<Protocol> = DefaultModel::new();
        ActorSystem::new(&model).unwrap()
    };
}

/// required by riker
impl Into<ActorMsg<Protocol>> for Protocol {
    fn into(self) -> ActorMsg<Protocol> {
        ActorMsg::User(self)
    }
}

/// convenience trait to build fake synchronous facades for actors
pub trait AskSelf {
    /// adapter for synchronous code to interact with an actor
    /// uses the ask() fn from riker patterns under the hood to create a future then block on it
    /// handles passing the actor system through to ask() to hide that implementation detail
    /// @see http://riker.rs/patterns/#ask
    fn block_on_ask(&self, message: Protocol) -> Protocol;
}

impl AskSelf for ActorRef<Protocol> {
    fn block_on_ask(&self, message: Protocol) -> Protocol {
        let a = ask(&(*SYS), self, message);
        block_on(a).unwrap()
    }
}<|MERGE_RESOLUTION|>--- conflicted
+++ resolved
@@ -2,19 +2,11 @@
 use chain::pair::Pair;
 use error::HolochainError;
 use futures::executor::block_on;
-<<<<<<< HEAD
-use hash_table::{
-    entry::Entry,
-    links_entry::{Link, LinkListEntry},
-    meta::EntryMeta,
-    HashString,
-=======
 use hash::HashString;
 use hash_table::{
     links_entry::{Link, LinkListEntry},
     pair::Pair,
     pair_meta::PairMeta,
->>>>>>> 13b0b275
 };
 use nucleus::ribosome::api::get_links::GetLinksArgs;
 use riker::actors::*;
@@ -84,7 +76,6 @@
     AssertMeta(EntryMeta),
     AssertMetaResult(Result<(), HolochainError>),
 
-<<<<<<< HEAD
     /// HashTable::get_meta()
     GetMeta(HashString),
     GetMetaResult(Result<Option<EntryMeta>, HolochainError>),
@@ -92,19 +83,6 @@
     /// HashTable::metas_from_entry()
     MetasFromEntry(Entry),
     MetasFromEntryResult(Result<Vec<EntryMeta>, HolochainError>),
-=======
-    /// HashTable::pair_meta()
-    GetPairMeta(HashString),
-    GetPairMetaResult(Result<Option<PairMeta>, HolochainError>),
-
-    /// HashTable::all_metas_for_pair()
-    GetMetasForPair(Pair),
-    GetMetasForPairResult(Result<Vec<PairMeta>, HolochainError>),
-
-    /// HashTable::pair()
-    GetPair(HashString),
-    GetPairResult(Result<Option<Pair>, HolochainError>),
->>>>>>> 13b0b275
 
     /// HashTable::meta_from_request()
     MetaFromRequest {
