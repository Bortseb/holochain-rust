use agent::keys::Keys;
use chain::pair::Pair;
use error::HolochainError;
use futures::executor::block_on;
use hash_table::{
    entry::Entry,
    links_entry::{Link, LinkListEntry},
    meta::Meta,
    HashString,
};
use nucleus::ribosome::api::get_links::GetLinksArgs;
use riker::actors::*;
use riker_default::DefaultModel;
use riker_patterns::ask::ask;

#[derive(Clone, Debug)]
/// riker protocol for all our actors
/// currently this is flat but may be nested/namespaced in the future or multi-protocol riker
/// @see https://github.com/riker-rs/riker/issues/17
pub enum Protocol {
    /// Chain::set_top_pair()
    SetTopPair(Option<Pair>),
    SetTopPairResult(Result<Option<Pair>, HolochainError>),

    /// Chain::top_pair()
    TopPair,
    TopPairResult(Option<Pair>),

    /// HashTable::setup()
    Setup,
    SetupResult(Result<(), HolochainError>),

    /// HashTable::teardown()
    Teardown,
    TeardownResult(Result<(), HolochainError>),

    /// HashTable::modify()
    Modify {
        keys: Keys,
        old_entry: Entry,
        new_entry: Entry,
    },
    ModifyResult(Result<(), HolochainError>),

    /// HashTable::retract()
    Retract {
        keys: Keys,
        entry: Entry,
    },
    RetractResult(Result<(), HolochainError>),

    AddLink(Link),
    AddLinkResult(Result<(), HolochainError>),

    Links(GetLinksArgs),
    LinksResult(Result<Option<LinkListEntry>, HolochainError>),

    /// HashTable::assert_meta()
    AssertMeta(Meta),
    AssertMetaResult(Result<(), HolochainError>),

<<<<<<< HEAD
    /// HashTable::get_meta()
    Meta(String),
    MetaResult(Result<Option<Meta>, HolochainError>),

    MetaFor {
        entry_hash: HashString,
        attribute_name: String,
    },
    MetaForResult(Result<Option<Meta>, HolochainError>),

    /// HashTable::get_pair_meta()
    //    PairMeta(Pair),
    //    PairMetaResult(Result<Vec<Meta>, HolochainError>),
    EntryMeta(Entry),
    EntryMetaResult(Result<Vec<Meta>, HolochainError>),
=======
    /// HashTable::pair_meta()
    PairMeta(String),
    PairMetaResult(Result<Option<PairMeta>, HolochainError>),

    /// HashTable::all_metas_for_pair()
    MetasForPair(Pair),
    MetasForPairResult(Result<Vec<PairMeta>, HolochainError>),
>>>>>>> cba19cfa

    /// HashTable::entry()
    Entry(String),
    EntryResult(Result<Option<Entry>, HolochainError>),

    /// HashTable::put()
    Put(Entry),
    PutResult(Result<(), HolochainError>),
}

/// this is the global state that manages every actor
/// to be thread/concurrency safe there must only ever be one actor system
/// @see https://github.com/riker-rs/riker/issues/17
/// @see http://riker.rs/actors/#creating-actors
lazy_static! {
    pub static ref SYS: ActorSystem<Protocol> = {
        let model: DefaultModel<Protocol> = DefaultModel::new();
        ActorSystem::new(&model).unwrap()
    };
}

/// required by riker
impl Into<ActorMsg<Protocol>> for Protocol {
    fn into(self) -> ActorMsg<Protocol> {
        ActorMsg::User(self)
    }
}

/// convenience trait to build fake synchronous facades for actors
pub trait AskSelf {
    /// adapter for synchronous code to interact with an actor
    /// uses the ask() fn from riker patterns under the hood to create a future then block on it
    /// handles passing the actor system through to ask() to hide that implementation detail
    /// @see http://riker.rs/patterns/#ask
    fn block_on_ask(&self, message: Protocol) -> Protocol;
}

impl AskSelf for ActorRef<Protocol> {
    fn block_on_ask(&self, message: Protocol) -> Protocol {
        let a = ask(&(*SYS), self, message);
        block_on(a).unwrap()
    }
}<|MERGE_RESOLUTION|>--- conflicted
+++ resolved
@@ -5,7 +5,7 @@
 use hash_table::{
     entry::Entry,
     links_entry::{Link, LinkListEntry},
-    meta::Meta,
+    meta::EntryMeta,
     HashString,
 };
 use nucleus::ribosome::api::get_links::GetLinksArgs;
@@ -34,11 +34,19 @@
     Teardown,
     TeardownResult(Result<(), HolochainError>),
 
+    /// HashTable::get()
+    Get(String),
+    GetResult(Result<Option<Entry>, HolochainError>),
+
+    /// HashTable::put()
+    Put(Entry),
+    PutResult(Result<(), HolochainError>),
+
     /// HashTable::modify()
     Modify {
         keys: Keys,
-        old_entry: Entry,
-        new_entry: Entry,
+        old: Entry,
+        new: Entry,
     },
     ModifyResult(Result<(), HolochainError>),
 
@@ -49,49 +57,32 @@
     },
     RetractResult(Result<(), HolochainError>),
 
+    /// HashTable::add_link()
     AddLink(Link),
     AddLinkResult(Result<(), HolochainError>),
 
-    Links(GetLinksArgs),
-    LinksResult(Result<Option<LinkListEntry>, HolochainError>),
+    /// HashTable::get_links()
+    GetLinks(GetLinksArgs),
+    GetLinksResult(Result<Option<LinkListEntry>, HolochainError>),
 
     /// HashTable::assert_meta()
-    AssertMeta(Meta),
+    AssertMeta(EntryMeta),
     AssertMetaResult(Result<(), HolochainError>),
 
-<<<<<<< HEAD
     /// HashTable::get_meta()
-    Meta(String),
-    MetaResult(Result<Option<Meta>, HolochainError>),
+    GetMeta(String),
+    GetMetaResult(Result<Option<EntryMeta>, HolochainError>),
 
-    MetaFor {
+    /// HashTable::metas_from_entry()
+    MetasFromEntry(Entry),
+    MetasFromEntryResult(Result<Vec<EntryMeta>, HolochainError>),
+
+    /// HashTable::meta_from_request()
+    MetaFromRequest {
         entry_hash: HashString,
         attribute_name: String,
     },
-    MetaForResult(Result<Option<Meta>, HolochainError>),
-
-    /// HashTable::get_pair_meta()
-    //    PairMeta(Pair),
-    //    PairMetaResult(Result<Vec<Meta>, HolochainError>),
-    EntryMeta(Entry),
-    EntryMetaResult(Result<Vec<Meta>, HolochainError>),
-=======
-    /// HashTable::pair_meta()
-    PairMeta(String),
-    PairMetaResult(Result<Option<PairMeta>, HolochainError>),
-
-    /// HashTable::all_metas_for_pair()
-    MetasForPair(Pair),
-    MetasForPairResult(Result<Vec<PairMeta>, HolochainError>),
->>>>>>> cba19cfa
-
-    /// HashTable::entry()
-    Entry(String),
-    EntryResult(Result<Option<Entry>, HolochainError>),
-
-    /// HashTable::put()
-    Put(Entry),
-    PutResult(Result<(), HolochainError>),
+    MetaFromRequestResult(Result<Option<EntryMeta>, HolochainError>),
 }
 
 /// this is the global state that manages every actor
