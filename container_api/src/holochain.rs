--- conflicted
+++ resolved
@@ -7,23 +7,13 @@
 //! extern crate holochain_container_api;
 //! extern crate holochain_core_types;
 //! extern crate holochain_core;
-<<<<<<< HEAD
-//! extern crate holochain_dna;
 //! extern crate holochain_net;
 //! extern crate holochain_cas_implementations;
 //! extern crate tempfile;
 //! use holochain_container_api::*;
-//! use holochain_dna::Dna;
 //! use holochain_net::p2p_network::P2pNetwork;
 //! use holochain_core_types::entry::agent::Agent;
 //! use holochain_core_types::json::JsonString;
-=======
-//! extern crate holochain_cas_implementations;
-//! extern crate tempfile;
-//! use holochain_container_api::*;
-//! use holochain_core_types::entry::agent::Agent;
-//! use holochain_core_types::dna::Dna;
->>>>>>> 359a0506
 //! use std::sync::{Arc, Mutex,RwLock};
 //! use holochain_core::context::Context;
 //! use holochain_core::logger::SimpleLogger;
@@ -186,13 +176,9 @@
         nucleus::ribosome::{callback::Callback, Defn},
         persister::SimplePersister,
     };
-<<<<<<< HEAD
-    use holochain_core_types::entry::agent::Agent;
-    use holochain_dna::Dna;
     use holochain_net::p2p_network::P2pNetwork;
-=======
     use holochain_core_types::{dna::Dna, entry::agent::Agent};
->>>>>>> 359a0506
+
     use std::sync::{Arc, Mutex, RwLock};
     use tempfile::tempdir;
     use test_utils::{
