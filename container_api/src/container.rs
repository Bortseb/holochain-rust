--- conflicted
+++ resolved
@@ -1,10 +1,7 @@
-<<<<<<< HEAD
-=======
 use crate::{
-    config::{Configuration, StorageConfiguration},
+    config::{Configuration, InterfaceConfiguration, InterfaceDriver, StorageConfiguration},
     Holochain,
 };
->>>>>>> d2a815e2
 use holochain_cas_implementations::{
     cas::file::FilesystemStorage, eav::file::EavFileStorage, path::create_path_if_not_exists,
 };
@@ -24,7 +21,6 @@
     thread,
 };
 
-use config::{Configuration, InterfaceConfiguration, InterfaceDriver, StorageConfiguration};
 use interface::{ContainerApiDispatcher, InstanceMap, Interface};
 use interface_impls;
 
